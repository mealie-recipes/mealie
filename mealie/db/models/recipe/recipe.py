--- conflicted
+++ resolved
@@ -156,11 +156,7 @@
 
         self.settings = RecipeSettings(**settings) if settings else RecipeSettings()
 
-<<<<<<< HEAD
-        # Time Stamps
-=======
         if notes:
             self.notes = [Note(**n) for n in notes]
 
->>>>>>> 84c23765
         self.date_updated = datetime.datetime.now()