--- conflicted
+++ resolved
@@ -14,6 +14,7 @@
     from group import Group
 
     from ..recipe import RecipeModel
+    from ..users import User
 
 
 class GroupMealPlanRules(BaseMixins, SqlAlchemyBase):
@@ -45,15 +46,10 @@
     title: Mapped[str] = mapped_column(String, index=True, nullable=False)
     text: Mapped[str] = mapped_column(String, nullable=False)
 
-<<<<<<< HEAD
-    group_id = Column(GUID, ForeignKey("groups.id"), index=True)
-    group = orm.relationship("Group", back_populates="mealplans")
-    user_id = Column(GUID, ForeignKey("users.id"), index=True)
-    user = orm.relationship("User", back_populates="mealplans")
-=======
     group_id: Mapped[GUID | None] = mapped_column(GUID, ForeignKey("groups.id"), index=True)
     group: Mapped[Optional["Group"]] = orm.relationship("Group", back_populates="mealplans")
->>>>>>> 9e77a9f3
+    user_id: Mapped[GUID | None] = mapped_column(GUID, ForeignKey("users.id"), index=True)
+    user: Mapped[Optional["User"]] = orm.relationship("User", back_populates="mealplans")
 
     recipe_id: Mapped[GUID | None] = mapped_column(GUID, ForeignKey("recipes.id"), index=True)
     recipe: Mapped[Optional["RecipeModel"]] = orm.relationship(
