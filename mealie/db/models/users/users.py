--- conflicted
+++ resolved
@@ -13,6 +13,7 @@
 
 if TYPE_CHECKING:
     from ..group import Group
+    from ..group.mealplan import GroupMealPlan
     from ..recipe import RecipeComment, RecipeModel, RecipeTimelineEvent
     from .password_reset import PasswordResetModel
 
@@ -64,16 +65,13 @@
     recipe_timeline_events: Mapped[list["RecipeTimelineEvent"]] = orm.relationship("RecipeTimelineEvent", **sp_args)
     password_reset_tokens: Mapped[list["PasswordResetModel"]] = orm.relationship("PasswordResetModel", **sp_args)
 
-<<<<<<< HEAD
-    owned_recipes_id = Column(GUID, ForeignKey("recipes.id"))
-    owned_recipes = orm.relationship("RecipeModel", single_parent=True, foreign_keys=[owned_recipes_id])
-    mealplans = orm.relationship("GroupMealPlan", order_by="GroupMealPlan.date", **sp_args)
-=======
     owned_recipes_id: Mapped[GUID | None] = mapped_column(GUID, ForeignKey("recipes.id"))
     owned_recipes: Mapped[Optional["RecipeModel"]] = orm.relationship(
         "RecipeModel", single_parent=True, foreign_keys=[owned_recipes_id]
     )
->>>>>>> 9e77a9f3
+    mealplans: Mapped[Optional["GroupMealPlan"]] = orm.relationship(
+        "GroupMealPlan", order_by="GroupMealPlan.date", **sp_args
+    )
 
     favorite_recipes: Mapped[list["RecipeModel"]] = orm.relationship(
         "RecipeModel", secondary=users_to_favorites, back_populates="favorited_by"
