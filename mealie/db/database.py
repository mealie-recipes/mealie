from sqlalchemy.orm.session import Session

from db.db_base import BaseDocument
from db.models.mealplan import MealPlanModel
from db.models.recipe import Category, RecipeModel, Tag
from db.models.settings import SiteSettingsModel
from db.models.sign_up import SignUp
from db.models.theme import SiteThemeModel
from db.models.users import User

"""
# TODO
    - [ ] Abstract Classes to use save_new, and update from base models
"""


class _Recipes(BaseDocument):
    def __init__(self) -> None:
        self.primary_key = "slug"
        self.sql_model: RecipeModel = RecipeModel

    def update_image(self, session: Session, slug: str, extension: str = None) -> str:
        entry: RecipeModel = self._query_one(session, match_value=slug)
        entry.image = f"{slug}.{extension}"
        session.commit()

        return f"{slug}.{extension}"


class _Categories(BaseDocument):
    def __init__(self) -> None:
        self.primary_key = "slug"
        self.sql_model = Category


class _Tags(BaseDocument):
    def __init__(self) -> None:
        self.primary_key = "slug"
        self.sql_model = Tag


class _Meals(BaseDocument):
    def __init__(self) -> None:
        self.primary_key = "uid"
        self.sql_model = MealPlanModel


class _Settings(BaseDocument):
    def __init__(self) -> None:
        self.primary_key = "name"
        self.sql_model = SiteSettingsModel


class _Themes(BaseDocument):
    def __init__(self) -> None:
        self.primary_key = "name"
        self.sql_model = SiteThemeModel


class _Users(BaseDocument):
    def __init__(self) -> None:
        self.primary_key = "id"
        self.sql_model = User

    def update_password(self, session, id, password: str):
        entry = self._query_one(session=session, match_value=id)
        entry.update_password(password)
        return_data = entry.dict()
        session.commit()

        return return_data


<<<<<<< HEAD
class _SignUps(BaseDocument):
    def __init__(self) -> None:
        self.primary_key = "token"
        self.sql_model = SignUp

=======
>>>>>>> 9af664c2

class Database:
    def __init__(self) -> None:
        self.recipes = _Recipes()
        self.meals = _Meals()
        self.settings = _Settings()
        self.themes = _Themes()
        self.categories = _Categories()
        self.tags = _Tags()
        self.users = _Users()
        self.sign_ups = _SignUps()


db = Database()<|MERGE_RESOLUTION|>--- conflicted
+++ resolved
@@ -71,14 +71,12 @@
         return return_data
 
 
-<<<<<<< HEAD
+
 class _SignUps(BaseDocument):
     def __init__(self) -> None:
         self.primary_key = "token"
         self.sql_model = SignUp
 
-=======
->>>>>>> 9af664c2
 
 class Database:
     def __init__(self) -> None:
