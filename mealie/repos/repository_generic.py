--- conflicted
+++ resolved
@@ -382,23 +382,12 @@
         if pagination.page < 1:
             pagination.page = 1
 
-<<<<<<< HEAD
-        if pagination.order_by and apply_ordering:
-            if order_attr := getattr(self.model, pagination.order_by, None):
-                # queries handle uppercase and lowercase differently, which is undesirable
-                if isinstance(order_attr.type, sqltypes.String):
-                    order_attr = func.lower(order_attr)
-=======
         if pagination.order_by:
             query = self.add_order_by_to_query(query, pagination)
->>>>>>> aec4cb4f
 
         return query.limit(pagination.per_page).offset((pagination.page - 1) * pagination.per_page), count, total_pages
 
     def add_order_by_to_query(self, query: Select, pagination: PaginationQuery) -> Select:
-        if not pagination.order_by:
-            return query
-
         if pagination.order_by == "random":
             # randomize outside of database, since not all db's can set random seeds
             # this solution is db-independent & stable to paging
@@ -411,6 +400,9 @@
             case_stmt = case(random_dict, value=self.model.id)
             return query.order_by(case_stmt)
 
+        elif not pagination.order_by:
+            return query
+
         else:
             for order_by_val in pagination.order_by.split(","):
                 try:
