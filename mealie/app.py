import uvicorn
from fastapi import FastAPI
from fastapi.staticfiles import StaticFiles

# import utils.startup as startup
from app_config import PORT, PRODUCTION, WEB_PATH, docs_url, redoc_url
from routes import (
    backup_routes,
    meal_routes,
    migration_routes,
    recipe_routes,
    setting_routes,
    static_routes,
    user_routes,
)
from utils.api_docs import generate_api_docs
from utils.logger import logger

app = FastAPI(
    title="Mealie",
    description="A place for all your recipes",
    version="0.0.1",
    docs_url=docs_url,
    redoc_url=redoc_url,
)


def mount_static_files():
    app.mount("/static", StaticFiles(directory=WEB_PATH, html=True))


def api_routers():
    # First
    app.include_router(recipe_routes.router)
    app.include_router(meal_routes.router)
    app.include_router(setting_routes.router)
    app.include_router(backup_routes.router)
    app.include_router(user_routes.router)
    app.include_router(migration_routes.router)


if PRODUCTION:
    mount_static_files()

api_routers()

# API 404 Catch all CALL AFTER ROUTERS
@app.get("/api/{full_path:path}", status_code=404, include_in_schema=False)
def invalid_api():
    return None


app.include_router(static_routes.router)


# Generate API Documentation
<<<<<<< HEAD
# if not PRODUCTION:
#     generate_api_docs(app)
=======
if not PRODUCTION:
    generate_api_docs(app)
>>>>>>> d0faa52c

if __name__ == "__main__":
    logger.info("-----SYSTEM STARTUP-----")

    uvicorn.run(
        "app:app",
        host="0.0.0.0",
        port=PORT,
        reload=True,
        debug=True,
        workers=1,
        forwarded_allow_ips="*",
    )<|MERGE_RESOLUTION|>--- conflicted
+++ resolved
@@ -13,7 +13,7 @@
     static_routes,
     user_routes,
 )
-from utils.api_docs import generate_api_docs
+# from utils.api_docs import generate_api_docs
 from utils.logger import logger
 
 app = FastAPI(
@@ -54,13 +54,8 @@
 
 
 # Generate API Documentation
-<<<<<<< HEAD
 # if not PRODUCTION:
 #     generate_api_docs(app)
-=======
-if not PRODUCTION:
-    generate_api_docs(app)
->>>>>>> d0faa52c
 
 if __name__ == "__main__":
     logger.info("-----SYSTEM STARTUP-----")
