import uvicorn
from fastapi import FastAPI

# import utils.startup as startup
from app_config import APP_VERSION, PORT, PRODUCTION, docs_url, redoc_url
from routes import (
    backup_routes,
    debug_routes,
    meal_routes,
    migration_routes,
    setting_routes,
    theme_routes,
)
from routes.recipe import (
    all_recipe_routes,
    category_routes,
    recipe_crud_routes,
    tag_routes,
)
from services.settings_services import default_settings_init
from utils.logger import logger

app = FastAPI(
    title="Mealie",
    description="A place for all your recipes",
    version=APP_VERSION,
    docs_url=docs_url,
    redoc_url=redoc_url,
)


def start_scheduler():
    import services.scheduler.scheduled_jobs


def init_settings():
    default_settings_init()
    import services.theme_services


def api_routers():
    # Recipes
    app.include_router(all_recipe_routes.router)
    app.include_router(category_routes.router)
    app.include_router(tag_routes.router)
    app.include_router(recipe_crud_routes.router)
    # Meal Routes
    app.include_router(meal_routes.router)
    # Settings Routes
    app.include_router(setting_routes.router)
    app.include_router(theme_routes.router)
    # Backups/Imports Routes
    app.include_router(backup_routes.router)
    # Migration Routes
    app.include_router(migration_routes.router)
    app.include_router(debug_routes.router)



api_routers()
start_scheduler()
init_settings()
<<<<<<< HEAD

=======
>>>>>>> 717d7ca0

if __name__ == "__main__":
    logger.info("-----SYSTEM STARTUP-----")

    uvicorn.run(
        "app:app",
        host="0.0.0.0",
        port=PORT,
        reload=True,
        debug=True,
        log_level="info",
        workers=1,
        forwarded_allow_ips="*",
    )<|MERGE_RESOLUTION|>--- conflicted
+++ resolved
@@ -60,10 +60,6 @@
 api_routers()
 start_scheduler()
 init_settings()
-<<<<<<< HEAD
-
-=======
->>>>>>> 717d7ca0
 
 if __name__ == "__main__":
     logger.info("-----SYSTEM STARTUP-----")
