--- conflicted
+++ resolved
@@ -1,9 +1,6 @@
 from __future__ import annotations
 
-<<<<<<< HEAD
-=======
 from datetime import datetime
->>>>>>> c158672d
 from typing import Optional, Union
 
 from pydantic import UUID4
