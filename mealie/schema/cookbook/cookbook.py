from typing import Annotated

<<<<<<< HEAD
from pydantic import UUID4, ConfigDict, Field, ValidationInfo, field_validator
=======
from pydantic import UUID4, ConfigDict, Field, field_validator
from slugify import slugify
from sqlalchemy.orm import joinedload
from sqlalchemy.orm.interfaces import LoaderOption
>>>>>>> 2a9a6fa5

from mealie.core.root_logger import get_logger
from mealie.schema._mealie import MealieModel
from mealie.schema.recipe.recipe import RecipeSummary
from mealie.schema.response.pagination import PaginationBase
from mealie.schema.response.query_filter import QueryFilterBuilder, QueryFilterJSON

logger = get_logger()


class CreateCookBook(MealieModel):
    name: str
    description: str = ""
    slug: Annotated[str | None, Field(validate_default=True)] = None
    position: int = 1
    public: Annotated[bool, Field(validate_default=True)] = False
    query_filter_string: str = ""

    @field_validator("public", mode="before")
    def validate_public(public: bool | None) -> bool:
        return False if public is None else public

    @field_validator("name")
    def validate_name(name: str) -> str:
        name = name.strip()

        # we calculate the slug later leveraging the database,
        # but we still need to validate the name can be slugified
        possible_slug = slugify(name)
        if not (name and possible_slug):
            raise ValueError("Name cannot be empty")

        return name


class SaveCookBook(CreateCookBook):
    group_id: UUID4
    household_id: UUID4


class UpdateCookBook(SaveCookBook):
    id: UUID4


class ReadCookBook(UpdateCookBook):
    query_filter: Annotated[QueryFilterJSON, Field(validate_default=True)] = None  # type: ignore

    model_config = ConfigDict(from_attributes=True)

    @field_validator("query_filter", mode="before")
    def validate_query_filter(cls, _, info: ValidationInfo) -> QueryFilterJSON:
        try:
            query_filter_string: str = info.data.get("query_filter_string") or ""
            builder = QueryFilterBuilder(query_filter_string)
            return builder.as_json_model()
        except Exception:
            logger.exception(f"Invalid query filter string: {query_filter_string}")
            return QueryFilterJSON()


class CookBookPagination(PaginationBase):
    items: list[ReadCookBook]


class RecipeCookBook(ReadCookBook):
    group_id: UUID4
    household_id: UUID4
    recipes: list[RecipeSummary]
    model_config = ConfigDict(from_attributes=True)<|MERGE_RESOLUTION|>--- conflicted
+++ resolved
@@ -1,13 +1,7 @@
 from typing import Annotated
 
-<<<<<<< HEAD
 from pydantic import UUID4, ConfigDict, Field, ValidationInfo, field_validator
-=======
-from pydantic import UUID4, ConfigDict, Field, field_validator
 from slugify import slugify
-from sqlalchemy.orm import joinedload
-from sqlalchemy.orm.interfaces import LoaderOption
->>>>>>> 2a9a6fa5
 
 from mealie.core.root_logger import get_logger
 from mealie.schema._mealie import MealieModel
