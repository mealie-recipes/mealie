--- conflicted
+++ resolved
@@ -38,10 +38,4 @@
 
     db.categories.delete(session, category)
 
-<<<<<<< HEAD
-    return SnackResponse.error(f"Category Deleted: {category}")
-=======
-    db.categories.delete(session, category)
-
-    return SnackResponse(f"Category Deleted: {category}")
->>>>>>> 717d7ca0
+    return SnackResponse.error(f"Category Deleted: {category}")