--- conflicted
+++ resolved
@@ -94,15 +94,9 @@
         settings.LDAP_USER_FILTER.format(username),
         [settings.LDAP_NAME_ATTRIBUTE, settings.LDAP_MAIL_ATTRIBUTE],
     )
-<<<<<<< HEAD
-    if user_entry is not None and len(user_entry[0]) != 0 and user_entry[0][0] is not None:
-        user_dn, user_attr = user_entry[0]
-    else:
-=======
 
     if not user_entry:
         conn.unbind_s()
->>>>>>> 328a2a9e
         return False
 
     user_dn, user_attr = user_entry[0]
