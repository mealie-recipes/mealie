import json
from pathlib import Path
from typing import List, Tuple

import extruct
import requests
import scrape_schema_recipe
from slugify import slugify
from utils.logger import logger
from w3lib.html import get_base_url

from services.image_services import scrape_image
from services.recipe_services import Recipe

CWD = Path(__file__).parent
TEMP_FILE = CWD.parent.joinpath("data", "debug", "last_recipe.json")


def normalize_image_url(image) -> str:
    if type(image) == list:
        return image[0]
    elif type(image) == dict:
        return image["url"]
    elif type(image) == str:
        return image
    else:
        raise Exception(f"Unrecognised image URL format: {image}")


def normalize_instructions(instructions) -> List[dict]:
    # One long string split by (possibly multiple) new lines
    if type(instructions) == str:
        return [
            {"text": line.strip()} for line in filter(None, instructions.splitlines())
        ]

    # Plain strings in a list
    elif type(instructions) == list and type(instructions[0]) == str:
        return [{"text": step.strip()} for step in instructions]

    # Dictionaries (let's assume it's a HowToStep) in a list
    elif type(instructions) == list and type(instructions[0]) == dict:
        return [
            {"text": step["text"].strip()}
            for step in instructions
            if step["@type"] == "HowToStep"
        ]

    else:
        raise Exception(f"Unrecognised instruction format: {instructions}")


def normalize_yield(yld) -> str:
    if type(yld) == list:
        return yld[-1]
    else:
        return yld


def normalize_time(time_entry) -> str:
    if type(time_entry) == type(None):
        return None
    elif type(time_entry) != str:
        return str(time_entry)


def normalize_data(recipe_data: dict) -> dict:
    recipe_data["totalTime"] = normalize_time(recipe_data.get("totalTime"))
    recipe_data["prepTime"] = normalize_time(recipe_data.get("prepTime"))
    recipe_data["performTime"] = normalize_time(recipe_data.get("performTime"))
    recipe_data["recipeYield"] = normalize_yield(recipe_data.get("recipeYield"))
    recipe_data["recipeInstructions"] = normalize_instructions(
        recipe_data["recipeInstructions"]
    )
    recipe_data["image"] = normalize_image_url(recipe_data["image"])
    return recipe_data


def process_recipe_data(new_recipe: dict, url=None) -> dict:
    slug = slugify(new_recipe["name"])
    mealie_tags = {
        "slug": slug,
        "orgURL": url,
        "categories": [],
        "tags": [],
        "dateAdded": None,
        "notes": [],
        "extras": [],
    }

    new_recipe.update(mealie_tags)

    return new_recipe


def extract_recipe_from_html(html: str, url: str) -> dict:
    scraped_recipes: List[dict] = scrape_schema_recipe.loads(html, python_objects=True)
<<<<<<< HEAD

    if not scraped_recipes:
        scraped_recipes: List[dict] = scrape_schema_recipe.scrape_url(
            url, python_objects=True
        )

    if scraped_recipes:
        new_recipe: dict = scraped_recipes[0]
        logger.info(f"Recipe Scraped From Web: {new_recipe}")

        if not new_recipe:
            return "fail"  # TODO: Return Better Error Here

        new_recipe = process_recipe_data(new_recipe, url=url)
        new_recipe = normalize_data(new_recipe)
    else:
        new_recipe = basic_recipe_from_opengraph(html, url)
        logger.info(f"Recipe Scraped from opengraph metadata: {new_recipe}")

    return new_recipe

=======

    if not scraped_recipes:
        scraped_recipes: List[dict] = scrape_schema_recipe.scrape_url(
            url, python_objects=True
        )

    if scraped_recipes:
        new_recipe: dict = scraped_recipes[0]
        logger.info(f"Recipe Scraped From Web: {new_recipe}")

        if not new_recipe:
            return "fail"  # TODO: Return Better Error Here

        new_recipe = process_recipe_data(new_recipe, url=url)
        new_recipe = normalize_data(new_recipe)
    else:
        new_recipe = basic_recipe_from_opengraph(html, url)
        logger.info(f"Recipe Scraped from opengraph metadata: {new_recipe}")

    return new_recipe

>>>>>>> d0faa52c

def download_image_for_recipe(recipe: dict) -> dict:
    try:
        img_path = scrape_image(recipe.get("image"), recipe.get("slug"))
        recipe["image"] = img_path.name
    except:
        recipe["image"] = None

    return recipe


def og_field(properties: dict, field_name: str) -> str:
    return next((val for name, val in properties if name == field_name), None)


def og_fields(properties: List[Tuple[str, str]], field_name: str) -> List[str]:
    return list({val for name, val in properties if name == field_name})


def basic_recipe_from_opengraph(html: str, url: str) -> dict:
    base_url = get_base_url(html, url)
    data = extruct.extract(html, base_url=base_url)
    properties = data["opengraph"][0]["properties"]
    return {
        "name": og_field(properties, "og:title"),
        "description": og_field(properties, "og:description"),
        "image": og_field(properties, "og:image"),
        "recipeYield": "",
        # FIXME: If recipeIngredient is an empty list, mongodb's data verification fails.
        "recipeIngredient": ["Could not detect ingredients"],
        # FIXME: recipeInstructions is allowed to be empty but message this is added for user sanity.
        "recipeInstructions": [{"text": "Could not detect instructions"}],
        "slug": slugify(og_field(properties, "og:title")),
        "orgURL": og_field(properties, "og:url"),
        "categories": [],
        "tags": og_fields(properties, "og:article:tag"),
        "dateAdded": None,
        "notes": [],
        "extras": [],
    }


def process_recipe_url(url: str) -> dict:
    r = requests.get(url)
    new_recipe = extract_recipe_from_html(r.text, url)
    new_recipe = download_image_for_recipe(new_recipe)
    return new_recipe


def create_from_url(url: str) -> dict:
    recipe_data = process_recipe_url(url)

    with open(TEMP_FILE, "w") as f:
        f.write(json.dumps(recipe_data, indent=4, default=str))

    recipe = Recipe(**recipe_data)

    return recipe.save_to_db()<|MERGE_RESOLUTION|>--- conflicted
+++ resolved
@@ -95,7 +95,6 @@
 
 def extract_recipe_from_html(html: str, url: str) -> dict:
     scraped_recipes: List[dict] = scrape_schema_recipe.loads(html, python_objects=True)
-<<<<<<< HEAD
 
     if not scraped_recipes:
         scraped_recipes: List[dict] = scrape_schema_recipe.scrape_url(
@@ -117,29 +116,6 @@
 
     return new_recipe
 
-=======
-
-    if not scraped_recipes:
-        scraped_recipes: List[dict] = scrape_schema_recipe.scrape_url(
-            url, python_objects=True
-        )
-
-    if scraped_recipes:
-        new_recipe: dict = scraped_recipes[0]
-        logger.info(f"Recipe Scraped From Web: {new_recipe}")
-
-        if not new_recipe:
-            return "fail"  # TODO: Return Better Error Here
-
-        new_recipe = process_recipe_data(new_recipe, url=url)
-        new_recipe = normalize_data(new_recipe)
-    else:
-        new_recipe = basic_recipe_from_opengraph(html, url)
-        logger.info(f"Recipe Scraped from opengraph metadata: {new_recipe}")
-
-    return new_recipe
-
->>>>>>> d0faa52c
 
 def download_image_for_recipe(recipe: dict) -> dict:
     try:
