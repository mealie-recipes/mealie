import json
import shutil
import zipfile
<<<<<<< HEAD
from logging import error, exception
=======
from logging import error
>>>>>>> 717d7ca0
from pathlib import Path
from typing import List

from app_config import BACKUP_DIR, IMG_DIR, TEMP_DIR
from db.database import db
<<<<<<< HEAD
from models.import_models import RecipeImport, SettingsImport, ThemeImport
=======
>>>>>>> 717d7ca0
from models.theme_models import SiteTheme
from services.recipe_services import Recipe
from services.settings_services import SiteSettings
from sqlalchemy.orm.session import Session
from utils.logger import logger


class ImportDatabase:
    def __init__(
        self,
        session: Session,
        zip_archive: str,
        import_recipes: bool = True,
        import_settings: bool = True,
        import_themes: bool = True,
        force_import: bool = False,
        rebase: bool = False,
    ) -> None:
        """Import a database.zip file exported from mealie.

        Args:
            zip_archive (str): The filename contained in the backups directory
            import_recipes (bool, optional): Import Recipes?. Defaults to True.
            import_settings (bool, optional): Determines if settings are imported. Defaults to True.
            import_themes (bool, optional): Determines if themes are imported. Defaults to True.
            force_import (bool, optional): Force import will update all existing recipes. If False existing recipes are skipped. Defaults to False.
            rebase (bool, optional): Rebase will first clear the database and then import Recipes. Defaults to False.

        Raises:
            Exception: If the zip file does not exists an exception raise.
        """
        self.session = session
        self.archive = BACKUP_DIR.joinpath(zip_archive)
        self.imp_recipes = import_recipes
        self.imp_settings = import_settings
        self.imp_themes = import_themes
        self.force_imports = force_import
        self.force_rebase = rebase

        if self.archive.is_file():
            self.import_dir = TEMP_DIR.joinpath("active_import")
            self.import_dir.mkdir(parents=True, exist_ok=True)

            with zipfile.ZipFile(self.archive, "r") as zip_ref:
                zip_ref.extractall(self.import_dir)
            pass
        else:
            raise Exception("Import file does not exist")

    def run(self):
<<<<<<< HEAD
        recipe_report = []
        settings_report = []
        theme_report = []
=======
        report = {}
>>>>>>> 717d7ca0
        if self.imp_recipes:
            recipe_report = self.import_recipes()
        if self.imp_settings:
            settings_report = self.import_settings()
        if self.imp_themes:
            theme_report = self.import_themes()

        self.clean_up()

        return {
            "recipeImports": recipe_report,
            "settingsReport": settings_report,
            "themeReport": theme_report,
        }

    def import_recipes(self):
        recipe_dir: Path = self.import_dir.joinpath("recipes")

        imports = []
        successful_imports = []

        for recipe in recipe_dir.glob("*.json"):
            with open(recipe, "r") as f:
                recipe_dict = json.loads(f.read())
                recipe_dict = ImportDatabase._recipe_migration(recipe_dict)
            try:
                recipe_obj = Recipe(**recipe_dict)
                recipe_obj.save_to_db(self.session)
                import_status = RecipeImport(
                    name=recipe_obj.name, slug=recipe_obj.slug, status=True
                )
                imports.append(import_status)
                successful_imports.append(recipe.stem)
                logger.info(f"Imported: {recipe.stem}")

            except Exception as inst:
                logger.error(inst)
                logger.info(f"Failed Import: {recipe.stem}")
                import_status = RecipeImport(
                    name=recipe.stem,
                    slug=recipe.stem,
                    status=False,
                    exception=str(inst),
                )
                imports.append(import_status)

        self._import_images(successful_imports)

        return imports

    @staticmethod
    def _recipe_migration(recipe_dict: dict) -> dict:
        try:
            del recipe_dict["_id"]
            del recipe_dict["dateAdded"]
        except:
            pass
        # Migration from list to Object Type Data
        try:
            if "" in recipe_dict["tags"]:
                recipe_dict["tags"] = [
                    tag for tag in recipe_dict["tags"] if not tag == ""
                ]
        except:
            pass

        try:
            if "" in recipe_dict["categories"]:
                recipe_dict["categories"] = [
                    cat for cat in recipe_dict["categories"] if not cat == ""
                ]
        except:
            pass

        if type(recipe_dict["extras"]) == list:
            recipe_dict["extras"] = {}

        return recipe_dict

    def _import_images(self, successful_imports: List[str]):
        image_dir = self.import_dir.joinpath("images")
        for image in image_dir.iterdir():
            if image.stem in successful_imports:
                shutil.copy(image, IMG_DIR)

    def import_themes(self):
        themes_file = self.import_dir.joinpath("themes", "themes.json")
        theme_imports = []
        with open(themes_file, "r") as f:
            themes: list[dict] = json.loads(f.read())
        for theme in themes:
            if theme.get("name") == "default":
                continue
            new_theme = SiteTheme(**theme)
            try:
<<<<<<< HEAD

                db.themes.create(self.session, new_theme.dict())
                theme_imports.append(ThemeImport(name=new_theme.name, status=True))
            except Exception as inst:
=======
                db.themes.create(self.session, new_theme.dict())
            except:
>>>>>>> 717d7ca0
                logger.info(f"Unable Import Theme {new_theme.name}")
                theme_imports.append(
                    ThemeImport(name=new_theme.name, status=False, exception=str(inst))
                )

        return theme_imports

    def import_settings(self):
        settings_file = self.import_dir.joinpath("settings", "settings.json")
        settings_imports = []

        with open(settings_file, "r") as f:
            settings: dict = json.loads(f.read())

<<<<<<< HEAD
            name = settings.get("name")

            try:
                db.settings.update(self.session, name, settings)
                import_status = SettingsImport(name=name, status=True)

            except Exception as inst:
                import_status = SettingsImport(
                    name=name, status=False, exception=str(inst)
                )

            settings_imports.append(import_status)

        return settings_imports
=======
            db.settings.update(self.session, settings.get("name"), settings)
>>>>>>> 717d7ca0

    def clean_up(self):
        shutil.rmtree(TEMP_DIR)<|MERGE_RESOLUTION|>--- conflicted
+++ resolved
@@ -1,23 +1,14 @@
 import json
 import shutil
 import zipfile
-<<<<<<< HEAD
-from logging import error, exception
-=======
-from logging import error
->>>>>>> 717d7ca0
 from pathlib import Path
 from typing import List
 
 from app_config import BACKUP_DIR, IMG_DIR, TEMP_DIR
 from db.database import db
-<<<<<<< HEAD
 from models.import_models import RecipeImport, SettingsImport, ThemeImport
-=======
->>>>>>> 717d7ca0
 from models.theme_models import SiteTheme
 from services.recipe_services import Recipe
-from services.settings_services import SiteSettings
 from sqlalchemy.orm.session import Session
 from utils.logger import logger
 
@@ -65,13 +56,9 @@
             raise Exception("Import file does not exist")
 
     def run(self):
-<<<<<<< HEAD
         recipe_report = []
         settings_report = []
         theme_report = []
-=======
-        report = {}
->>>>>>> 717d7ca0
         if self.imp_recipes:
             recipe_report = self.import_recipes()
         if self.imp_settings:
@@ -167,15 +154,10 @@
                 continue
             new_theme = SiteTheme(**theme)
             try:
-<<<<<<< HEAD
 
                 db.themes.create(self.session, new_theme.dict())
                 theme_imports.append(ThemeImport(name=new_theme.name, status=True))
             except Exception as inst:
-=======
-                db.themes.create(self.session, new_theme.dict())
-            except:
->>>>>>> 717d7ca0
                 logger.info(f"Unable Import Theme {new_theme.name}")
                 theme_imports.append(
                     ThemeImport(name=new_theme.name, status=False, exception=str(inst))
@@ -190,7 +172,6 @@
         with open(settings_file, "r") as f:
             settings: dict = json.loads(f.read())
 
-<<<<<<< HEAD
             name = settings.get("name")
 
             try:
@@ -205,9 +186,6 @@
             settings_imports.append(import_status)
 
         return settings_imports
-=======
-            db.settings.update(self.session, settings.get("name"), settings)
->>>>>>> 717d7ca0
 
     def clean_up(self):
         shutil.rmtree(TEMP_DIR)