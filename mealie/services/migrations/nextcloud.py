import json
import logging
import shutil
import zipfile
from pathlib import Path

<<<<<<< HEAD
from app_config import IMG_DIR, MIGRATION_DIR, TEMP_DIR
=======
>>>>>>> 3ec0f2ec
from services.recipe_services import Recipe
from services.scrape_services import normalize_data, process_recipe_data
from app_config import IMG_DIR, TEMP_DIR

<<<<<<< HEAD
=======
CWD = Path(__file__).parent
MIGRTAION_DIR = CWD.parent.parent.joinpath("data", "migration")

>>>>>>> 3ec0f2ec

def process_selection(selection: Path) -> Path:
    if selection.is_dir():
        return selection
    elif selection.suffix == ".zip":
        with zipfile.ZipFile(selection, "r") as zip_ref:
            nextcloud_dir = TEMP_DIR.joinpath("nextcloud")
            nextcloud_dir.mkdir(exist_ok=False, parents=True)
            zip_ref.extractall(nextcloud_dir)
        return nextcloud_dir
    else:
        return None


def import_recipes(recipe_dir: Path) -> Recipe:
    image = False
    for file in recipe_dir.glob("full.*"):
        image = file

    recipe_file = recipe_dir.joinpath("recipe.json")

    with open(recipe_file, "r") as f:
        recipe_dict = json.loads(f.read())

    recipe_dict = process_recipe_data(recipe_dict)
    recipe_data = normalize_data(recipe_dict)

    image_name = None
    if image:
        image_name = recipe_data["slug"] + image.suffix
        recipe_data["image"] = image_name
    else:
        recipe_data["image"] = "none"

    recipe = Recipe(**recipe_data)

    if image:
        shutil.copy(image, IMG_DIR.joinpath(image_name))

    return recipe


def prep():
    try:
        shutil.rmtree(TEMP_DIR)
    except:
        pass
    TEMP_DIR.mkdir(exist_ok=True, parents=True)


def cleanup():
    shutil.rmtree(TEMP_DIR)


def migrate(session, selection: str):
    prep()
    MIGRATION_DIR.mkdir(exist_ok=True)
    selection = MIGRATION_DIR.joinpath(selection)

    nextcloud_dir = process_selection(selection)

    successful_imports = []
    failed_imports = []
    for dir in nextcloud_dir.iterdir():
        if dir.is_dir():

            try:
                recipe = import_recipes(dir)
                recipe.save_to_db(session)
                successful_imports.append(recipe.name)
            except:
                logging.error(f"Failed Nextcloud Import: {dir.name}")
                failed_imports.append(dir.name)

    cleanup()

    return {"successful": successful_imports, "failed": failed_imports}<|MERGE_RESOLUTION|>--- conflicted
+++ resolved
@@ -4,20 +4,11 @@
 import zipfile
 from pathlib import Path
 
-<<<<<<< HEAD
 from app_config import IMG_DIR, MIGRATION_DIR, TEMP_DIR
-=======
->>>>>>> 3ec0f2ec
 from services.recipe_services import Recipe
 from services.scrape_services import normalize_data, process_recipe_data
 from app_config import IMG_DIR, TEMP_DIR
 
-<<<<<<< HEAD
-=======
-CWD = Path(__file__).parent
-MIGRTAION_DIR = CWD.parent.parent.joinpath("data", "migration")
-
->>>>>>> 3ec0f2ec
 
 def process_selection(selection: Path) -> Path:
     if selection.is_dir():
