--- conflicted
+++ resolved
@@ -18,11 +18,8 @@
 from mealie.pkgs import cache
 from mealie.repos.repository_factory import AllRepositories
 from mealie.repos.repository_generic import RepositoryGeneric
-<<<<<<< HEAD
 from mealie.schema.household.household import HouseholdInDB
-=======
 from mealie.schema.openai.recipe import OpenAIRecipe
->>>>>>> 828afe66
 from mealie.schema.recipe.recipe import CreateRecipe, Recipe
 from mealie.schema.recipe.recipe_ingredient import RecipeIngredient
 from mealie.schema.recipe.recipe_notes import RecipeNote
@@ -38,13 +35,8 @@
 from .template_service import TemplateService
 
 
-<<<<<<< HEAD
-class RecipeService(BaseService):
+class RecipeServiceBase(BaseService):
     def __init__(self, repos: AllRepositories, user: PrivateUser, household: HouseholdInDB, translator: Translator):
-=======
-class RecipeServiceBase(BaseService):
-    def __init__(self, repos: AllRepositories, user: PrivateUser, group: GroupInDB, translator: Translator):
->>>>>>> 828afe66
         self.repos = repos
         self.user = user
         self.household = household
@@ -275,7 +267,7 @@
         return recipe
 
     async def create_from_images(self, images: list[UploadFile], translate_language: str | None = None) -> Recipe:
-        openai_recipe_service = OpenAIRecipeService(self.repos, self.user, self.group, self.translator)
+        openai_recipe_service = OpenAIRecipeService(self.repos, self.user, self.household, self.translator)
         with get_temporary_path() as temp_path:
             local_images: list[Path] = []
             for image in images:
@@ -428,6 +420,7 @@
         return Recipe(
             user_id=self.user.id,
             group_id=self.user.group_id,
+            household_id=self.household.id,
             name=openai_recipe.name,
             slug=slugify(openai_recipe.name),
             description=openai_recipe.description,
