FROM node:16 as builder

WORKDIR /app

COPY ./frontend .

RUN yarn install \
    --prefer-offline \
    --frozen-lockfile \
    --non-interactive \
    --production=false \
    # https://github.com/docker/build-push-action/issues/471
    --network-timeout 1000000

RUN yarn generate

###############################################
# Base Image - Python
###############################################
FROM python:3.10-slim as python-base

ENV MEALIE_HOME="/app"

ENV PYTHONUNBUFFERED=1 \
    PYTHONDONTWRITEBYTECODE=1 \
    PIP_NO_CACHE_DIR=off \
    PIP_DISABLE_PIP_VERSION_CHECK=on \
    PIP_DEFAULT_TIMEOUT=100 \
    POETRY_HOME="/opt/poetry" \
    POETRY_VIRTUALENVS_IN_PROJECT=true \
    POETRY_NO_INTERACTION=1 \
    PYSETUP_PATH="/opt/pysetup" \
    VENV_PATH="/opt/pysetup/.venv"

# prepend poetry and venv to path
ENV PATH="$POETRY_HOME/bin:$VENV_PATH/bin:$PATH"

# create user account
RUN useradd -u 911 -U -d $MEALIE_HOME -s /bin/bash abc \
    && usermod -G users abc \
    && mkdir $MEALIE_HOME

###############################################
# Builder Image
###############################################
FROM python-base as builder-base
RUN apt-get update \
    && apt-get install --no-install-recommends -y \
    curl \
    build-essential \
    libpq-dev \
    libwebp-dev \
    tesseract-ocr-all \
    # LDAP Dependencies
    libsasl2-dev libldap2-dev libssl-dev \
    gnupg gnupg2 gnupg1 \
    && rm -rf /var/lib/apt/lists/* \
    && pip install -U --no-cache-dir pip

# install poetry - respects $POETRY_VERSION & $POETRY_HOME
ENV POETRY_VERSION=1.3.1
RUN curl -sSL https://install.python-poetry.org | python3 -

# copy project requirement files here to ensure they will be cached.
WORKDIR $PYSETUP_PATH
COPY ./poetry.lock ./pyproject.toml ./

# install runtime deps - uses $POETRY_VIRTUALENVS_IN_PROJECT internally
RUN poetry install -E pgsql --only main

###############################################
# CRFPP Image
###############################################
FROM hkotel/crfpp as crfpp

RUN echo "crfpp-container"

###############################################
# Production Image
###############################################
FROM python-base as production
ENV PRODUCTION=true
ENV TESTING=false

ARG COMMIT
ENV GIT_COMMIT_HASH=$COMMIT

RUN apt-get update \
    && apt-get install --no-install-recommends -y \
    gosu \
    iproute2 \
    tesseract-ocr-all \
    libldap-common \
    && rm -rf /var/lib/apt/lists/*

<<<<<<< HEAD
# Clean apt
RUN apt-get autoremove && rm -rf /var/lib/apt/lists/*
=======
RUN curl -sL https://deb.nodesource.com/setup_16.x | bash - \
    && apt-get install -y nodejs \
    && rm -rf /var/lib/apt/lists/*

# Add Yarn
RUN curl -sL https://dl.yarnpkg.com/debian/pubkey.gpg | gpg --dearmor | tee /usr/share/keyrings/yarnkey.gpg >/dev/null \
    && echo "deb [signed-by=/usr/share/keyrings/yarnkey.gpg] https://dl.yarnpkg.com/debian stable main" | tee /etc/apt/sources.list.d/yarn.list \
    && apt-get update \
    && apt-get install yarn \
    && rm -rf /var/lib/apt/lists/*
>>>>>>> a331042e

# copying poetry and venv into image
COPY --from=builder-base $POETRY_HOME $POETRY_HOME
COPY --from=builder-base $PYSETUP_PATH $PYSETUP_PATH

ENV LD_LIBRARY_PATH=/usr/local/lib
COPY --from=crfpp /usr/local/lib/ /usr/local/lib
COPY --from=crfpp /usr/local/bin/crf_learn /usr/local/bin/crf_learn
COPY --from=crfpp /usr/local/bin/crf_test /usr/local/bin/crf_test

# copy backend
COPY ./mealie $MEALIE_HOME/mealie
COPY ./poetry.lock ./pyproject.toml $MEALIE_HOME/
COPY ./gunicorn_conf.py $MEALIE_HOME

# Alembic
COPY ./alembic $MEALIE_HOME/alembic
COPY ./alembic.ini $MEALIE_HOME/

# venv already has runtime deps installed we get a quicker install
WORKDIR $MEALIE_HOME
RUN . $VENV_PATH/bin/activate && poetry install -E pgsql --only main
WORKDIR /

# Grab CRF++ Model Release
RUN python $MEALIE_HOME/mealie/scripts/install_model.py

VOLUME [ "$MEALIE_HOME/data/" ]
ENV APP_PORT=9000

EXPOSE ${APP_PORT}

HEALTHCHECK CMD python $MEALIE_HOME/mealie/scripts/healthcheck.py || exit 1

# ----------------------------------
# Copy Frontend

# copying caddy into image
ENV STATIC_FILES=/spa/static
COPY --from=builder /app/dist  ${STATIC_FILES}

ENV HOST 0.0.0.0

EXPOSE ${APP_PORT}
COPY ./docker/entry.sh $MEALIE_HOME/run.sh

RUN chmod +x $MEALIE_HOME/run.sh
ENTRYPOINT $MEALIE_HOME/run.sh<|MERGE_RESOLUTION|>--- conflicted
+++ resolved
@@ -93,22 +93,6 @@
     libldap-common \
     && rm -rf /var/lib/apt/lists/*
 
-<<<<<<< HEAD
-# Clean apt
-RUN apt-get autoremove && rm -rf /var/lib/apt/lists/*
-=======
-RUN curl -sL https://deb.nodesource.com/setup_16.x | bash - \
-    && apt-get install -y nodejs \
-    && rm -rf /var/lib/apt/lists/*
-
-# Add Yarn
-RUN curl -sL https://dl.yarnpkg.com/debian/pubkey.gpg | gpg --dearmor | tee /usr/share/keyrings/yarnkey.gpg >/dev/null \
-    && echo "deb [signed-by=/usr/share/keyrings/yarnkey.gpg] https://dl.yarnpkg.com/debian stable main" | tee /etc/apt/sources.list.d/yarn.list \
-    && apt-get update \
-    && apt-get install yarn \
-    && rm -rf /var/lib/apt/lists/*
->>>>>>> a331042e
-
 # copying poetry and venv into image
 COPY --from=builder-base $POETRY_HOME $POETRY_HOME
 COPY --from=builder-base $PYSETUP_PATH $PYSETUP_PATH
