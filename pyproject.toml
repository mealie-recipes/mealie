--- conflicted
+++ resolved
@@ -53,11 +53,7 @@
 mypy = "^1.5.1"
 pre-commit = "^3.3.3"
 pydantic-to-typescript = "^1.0.7"
-<<<<<<< HEAD
-pylint = "^3.0.3"
-=======
 pylint = "^3.0.0"
->>>>>>> 00abd43f
 pytest = "^7.2.0"
 pytest-asyncio = "^0.23.0"
 rich = "^13.5.2"
