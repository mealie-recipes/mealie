[tool.poetry]
authors = ["Hayden <hay-kot@pm.me>"]
description = "A Recipe Manager"
license = "AGPL"
name = "mealie"
version = "1.0.0b"

[tool.poetry.scripts]
start = "mealie.app:main"

[tool.poetry.dependencies]
Jinja2 = "^3.1.2"
Pillow = "^10.0.1"
PyYAML = "^6.0.1"
SQLAlchemy = "^2"
aiofiles = "^23.0.0"
alembic = "^1.11.3"
aniso8601 = "9.0.1"
appdirs = "1.4.4"
apprise = "^1.4.5"
bcrypt = "^4.0.1"
extruct = "^0.16.0"
fastapi = "^0.109.0"
gunicorn = "^21.0.0"
httpx = "^0.26.0"
lxml = "^5.0.0"
orjson = "^3.8.0"
psycopg2-binary = { version = "^2.9.1", optional = true }
pydantic = "^1.10.4"
pyhumps = "^3.5.3"
python = "^3.10"
python-dateutil = "^2.8.2"
python-dotenv = "^1.0.0"
python-jose = "^3.3.0"
python-ldap = "^3.3.1"
python-multipart = "^0.0.6"
python-slugify = "^8.0.0"
recipe-scrapers = "^14.53.0"
requests = "^2.31.0"
tzdata = "^2023.4"
uvicorn = { extras = ["standard"], version = "^0.27.0" }
beautifulsoup4 = "^4.11.2"
isodate = "^0.6.1"
text-unidecode = "^1.3"
rapidfuzz = "^3.2.0"
<<<<<<< HEAD
authlib = "^1.2.1"
=======
html2text = "^2020.1.16"
>>>>>>> 8db5f7cc

[tool.poetry.group.dev.dependencies]
black = "^23.7.0"
coverage = "^7.0"
coveragepy-lcov = "^0.1.1"
mkdocs-material = "^9.0.0"
mypy = "^1.5.1"
pre-commit = "^3.3.3"
pydantic-to-typescript = "^1.0.7"
pylint = "^3.0.0"
pytest = "^7.2.0"
pytest-asyncio = "^0.23.0"
rich = "^13.5.2"
ruff = "^0.1.0"
types-PyYAML = "^6.0.4"
types-python-dateutil = "^2.8.18"
types-python-slugify = "^6.0.0"
types-requests = "^2.27.12"
types-urllib3 = "^1.26.11"


[build-system]
build-backend = "poetry.core.masonry.api"
requires = ["poetry-core>=1.0.0"]

[tool.black]
line-length = 120
target-version = ["py310"]

[tool.isort]
line_length = 120

[tool.vulture]
exclude = ["**/models/**/*.py", "dir/"]
ignore_decorators = ["@*router.*", "@app.on_event", "@validator", "@controller"]
make_whitelist = true
min_confidence = 60
paths = ["mealie"]
sort_by_size = true

[tool.pytest.ini_options]
addopts = "-ra -q"
minversion = "6.0"
python_classes = '*Tests'
python_files = 'test_*'
python_functions = 'test_*'
testpaths = ["tests"]

[tool.coverage.report]
skip_empty = true

[tool.poetry.extras]
pgsql = ["psycopg2-binary"]

[tool.mypy]
follow_imports = "skip"
ignore_missing_imports = true
plugins = "pydantic.mypy"
python_version = "3.10"
strict_optional = true

[tool.ruff]
line-length = 120
output-format = "text"

# Enable Pyflakes `E` and `F` codes by default.
ignore = ["F403", "TID252", "B008"]
select = [
  "E",  # pycodestyles
  "F",  # pyflakes
  "I",  # isort
  "T",  # flake8-print
  "UP", # pyupgrade
  "B",  # flake8-bugbear
  # "ANN", # flake8-annotations
  # "C", # McCabe complexity
  # "RUF", # Ruff specific
  # "BLE", # blind-except
]

# Exclude a variety of commonly ignored directories.
exclude = [
  ".bzr",
  ".direnv",
  ".eggs",
  ".git",
  ".hg",
  ".mypy_cache",
  ".nox",
  ".pants.d",
  ".ruff_cache",
  ".svn",
  ".tox",
  ".venv",
  "__pypackages__",
  "_build",
  "buck-out",
  "build",
  "dist",
  "node_modules",
  "venv",
]

# Assume Python 3.10.
target-version = "py310"

[tool.ruff.per-file-ignores]
"__init__.py" = ["E402", "E501"]

[tool.ruff.mccabe]
# Unlike Flake8, default to a complexity level of 10.
max-complexity = 10<|MERGE_RESOLUTION|>--- conflicted
+++ resolved
@@ -43,11 +43,8 @@
 isodate = "^0.6.1"
 text-unidecode = "^1.3"
 rapidfuzz = "^3.2.0"
-<<<<<<< HEAD
 authlib = "^1.2.1"
-=======
 html2text = "^2020.1.16"
->>>>>>> 8db5f7cc
 
 [tool.poetry.group.dev.dependencies]
 black = "^23.7.0"
