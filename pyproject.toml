--- conflicted
+++ resolved
@@ -43,12 +43,8 @@
 isodate = "^0.6.1"
 text-unidecode = "^1.3"
 rapidfuzz = "^3.2.0"
-<<<<<<< HEAD
 authlib = "^1.2.1"
-html2text = "^2020.1.16"
-=======
 html2text = "^2024.0.0"
->>>>>>> 5ac76453
 paho-mqtt = "^2.0.0"
 pydantic-settings = "^2.1.0"
 
