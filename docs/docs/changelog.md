# Release Notes

## v0.3.0 - Draft!

<<<<<<< HEAD
### Bug Fixes
  - Fixed open search on `/` when in input. - Closes #174
  - Error when importing recipe: KeyError: '@type' - Closes #145
  - Fixed Import Issue - bhg.com - Closes #138
  - Scraper not working with recipe containing HowToSection - Closes #73

### Features and Improvements
  - Improved Nextcloud Imports
  - Improved Recipe Parser
  - Open search with `/` hotkey! 
  - Database and App version are now split
  - Unified and improved snackbar notifications
  - New Category/Tag endpoints to filter all recipes by Category or Tag
  - Category sidebar now has show/hide behavior on mobile
  - Settings menu on mobile is improved
  - **Meal Planner**
    - You can now restrict recipe categories used for random meal-plan creation in the settings menu
    - Recipe picker dialog will now display recipes when the search bar is empty
    - Minor UI improvements
    - **Shopping lists!** Shopping list can now be generated from a meal plan. Currently ingredients are split by recipes or there is a beta feature that attempts to sort them by similarity.
  - **Recipe Viewer**
    - Categories, Tags, and Notes will now be displayed below the steps on smaller screens
  - **Recipe Editor**
    - Text areas now auto grow to fit content
    - Description, Steps, and Notes support Markdown! This includes inline html in Markdown. 
  - **Imports**
    - A revamped dialog has been created to provide more information on restoring backups. Exceptions on the backend are now sent to the frontend and are easily viewable to see what went wrong when you restored a backup. This functionality will be ported over to the migrations in a future release. 

## v0.2.1 - Hot Fixes!

### Features and Improvements
  - Fixes upload image error when no photo was scrapped
  - Fixes no last_recipe.json not updating
  - Added markdown rendering for notes
  - New notifications
  - Minor UI improvements
  - Recipe editor refactor
  - Settings/Theme models refactor
=======
### Features and Improvements
  - Open search with `/` hotkey! 
  - Unified and improved snackbar notifications
  - Recipe Viewer
    - Categories, Tags, and Notes will not be displayed below the steps on smaller screens
  - Recipe Editor
    - Text areas now auto grow to fit content
    - Description, Steps, and Notes support Markdown! This includes inline html in Markdown. 
>>>>>>> 717d7ca0

### Development / Misc
  - Added async file response for images, downloading files.
  - Breakup recipe view component

## v0.2.0 - Now with Test!
This is, what I think, is a big release! Tons of new features and some great quality of life improvements with some additional features. You may find that I made promises to include some fixes/features in v0.2.0. The short of is I greatly underestimated the work needed to refactor the database to a usable state and integrate categories in a way that is useful for users. This shouldn't be taken as a sign that I'm dropping those feature requests or ignoring them. I felt it was better to push a release in the current state rather than drag on development to try and fulfil all of the promises I made. 

!!! warning "Upgrade Process"
    Database Breaks! I have not yet implemented a database migration service. As such, upgrades cannot be done by simply pulling the image. You must first export your recipes, update your deployment, and then import your recipes. This pattern is likely to be how upgrades take place prior to v1.0. After v1.0 migrations will be done automatically.

### Bug Fixes
  - Remove ability to save recipe with no name
  - Fixed data validation error on missing parameters
  - Fixed failed database initialization at startup - Closes #98
  - Fixed misaligned text on various cards
  - Fixed bug that blocked opening links in new tabs - Closes #122
  - Fixed router link bugs - Closes #122
  - Fixed navigation on keyboard selection - Closes #139

### Features and Improvements
  - 🐳 Dockerfile now 1/5 of the size!
  - 🌎 UI Language Selection + Additional Supported Language
  - **Home Page**
    - By default your homepage will display only the recently added recipes. You can configured sections to show on the home-screen based of categories on the settings page. 
    - A new sidebar is now shown on the main page that lists all the categories in the database. Clicking on them navigates into a page that shows only recipes. 
    - Basic Sort functionality has been added. More options are on the way! 
  - **Meal Planner**
    - Improved Search (Fuzzy Search)
    - New Scheduled card support 
  - **Recipe Editor**
    - Ingredients are now sortable via drag-and-drop
    - Known categories now show up in the dropdown - Closes 83
    - Initial code for data validation to prevent errors
  - **Migrations**
    - Card based redesign
    - Upload from the UI
    - Unified Chowdown / Nextcloud import process. (Removed Git as a dependency)
  - **API**
    - Category and Tag endpoints added
    - Major Endpoint refactor
    - Improved API documentation
    - Link to your Local API is now on your `/settings/site`. You can use it to explore your API. 

  - **Style**
    - Continued work on button/style unification
    - Adding icons to buttons
    - New Color Theme Picker UI

### Development
  - Fixed Vetur config file. Autocomplete in VSCode works!
  - File/Folder restructuring 
  - Added Prettier config
  - Fixed incorrect layout code
  - FastAPI Route tests for major operations - WIP (shallow testing)

### Breaking Changes 

!!! error "Breaking Changes"
    - API endpoints have been refactored to adhear to a more consistent standard. This is a WIP and more changes are likely to occur. 
    - Officially Dropped MongoDB Support
    - Database Breaks! We have not yet implemented a database migration service. As such, upgrades cannot be done by simply pulling the image. You must first export your recipes, update your deployment, and then import your recipes. This pattern is likely to be how upgrades take place prior to v1.0. After v1.0 migrations will be done automatically. 

## v0.1.0 - Initial Beta
### Bug Fixes
  - Fixed Can't delete recipe after changing name - Closes Closes #67
  - Fixed No image when added by URL, and can't add an image - Closes Closes #66
  - Fixed Images saved with no way to delete when add recipe via URL fails - Closes Closes #43

### Features
  - Additional Language Support
  - Improved deployment documentation
  - Additional database! SQlite is now supported! - Closes #48
  - All site data is now backed up.
  - Support for Prep Time, Total Time, and Cook Time field - Closes #63
  - New backup import process with support for themes and site settings
  - **BETA** ARM support! - Closes #69

### Code / Developer Improvements
  - Unified Database Access Layers
  - Poetry / pyproject.toml support over requirements.txt
  - Local development without database is now possible!
  - Local mkdocs server added to docker-compose.dev.yml
  - Major code refactoring to support new database layer
  - Global variable refactor

### Breaking Changes

- Internal docker port is now 80 instead of 9000. You MUST remap the internal port to connect to the UI. 

!!! error "Breaking Changes"
    As I've adopted the SQL database model I find that using 2 different types of databases will inevitably hinder development. As such after release v0.1.0 support for mongoDB will no longer be available. Prior to upgrading to v0.2.0 you will need to export your site and import after updating. This should be a painless process and require minimal intervention on the users part. Moving forward we will do our best to minimize changes that require user intervention like this and make updates a smooth process. 


## v0.0.2 - Pre-release Second Patch
A quality update with major props to [zackbcom](https://github.com/zackbcom) for working hard on making the theming just that much better!

### Bug Fixes
  - Fixed empty backup failure without markdown template
  - Fixed opacity issues with marked steps - [mtoohey31](https://github.com/mtoohey31)
  - Fixed hot-reloading development environment - [grssmnn](https://github.com/grssmnn)
  - Fixed recipe not saving without image - Closes #7 + Closes #54
  - Fixed parsing error on image property null - Closes #43

### General Improvements
  - Added Confirmation component to deleting recipes - [zackbcom](https://github.com/zackbcom)
  - Updated Theme backend - [zackbcom](https://github.com/zackbcom)
  - Added Persistent storage to vuex - [zackbcom](https://github.com/zackbcom)
  - General Color/Theme Improvements
      - More consistent UI
      - More minimalist coloring
  - Added API key extras to Recipe Data - [See Documentation](/api/api-usage/)
      - Users can now add custom json key/value pairs to all recipes via the editor for access in 3rd part applications. For example users can add a "message" field in the extras that can be accessed on API calls to play a message over google home. 
  - Improved image rendering (nearly x2 speed)
  - Improved documentation + API Documentation
  - Improved recipe parsing - Closes #51
  - User feedback on backup importing

## v0.0.1 - Pre-release Patch
### General
  - Updated Favicon
  - Renamed Frontend Window
  - Added Debug folder to dump scraper data prior to processing. 

### Recipes
  - Added user feedback on bad URL
  - Better backend data validation for updating recipes, avoid small syntax errors corrupting database entry. [Closes #8](https://github.com/hay-kot/mealie/issues/8)
  - Fixed spacing Closes while editing new recipes in JSON

## v0.0.0 - Initial Pre-release
The initial pre-release. It should be semi-functional but does not include a lot of user feedback You may notice errors that have no user feedback and have no idea what went wrong. 

### Recipes
  - Automatic web scrapping for common recipe platforms
  - Interactive API Documentation thanks to [FastAPI](https://fastapi.tiangolo.com/) and [Swagger](https://petstore.swagger.io/)
  - UI Recipe Editor
  - JSON Recipe Editor in browser
  - Custom tags and categories
  - Rate recipes
  - Add notes to recipes
  - Migration From Other Platforms
    - Chowdown
### Meal Planner
  - Random Meal plan generation based off categories
  - Expose notes in the API to allow external applications to access relevant information for meal plans
  
### Database Import / Export
  - Easily Import / Export your recipes from the UI
  - Export recipes in markdown format for universal access
    - Use the default or a custom jinja2 template<|MERGE_RESOLUTION|>--- conflicted
+++ resolved
@@ -1,8 +1,7 @@
 # Release Notes
 
-## v0.3.0 - Draft!
+## v0.3.0
 
-<<<<<<< HEAD
 ### Bug Fixes
   - Fixed open search on `/` when in input. - Closes #174
   - Error when importing recipe: KeyError: '@type' - Closes #145
@@ -41,16 +40,6 @@
   - Minor UI improvements
   - Recipe editor refactor
   - Settings/Theme models refactor
-=======
-### Features and Improvements
-  - Open search with `/` hotkey! 
-  - Unified and improved snackbar notifications
-  - Recipe Viewer
-    - Categories, Tags, and Notes will not be displayed below the steps on smaller screens
-  - Recipe Editor
-    - Text areas now auto grow to fit content
-    - Description, Steps, and Notes support Markdown! This includes inline html in Markdown. 
->>>>>>> 717d7ca0
 
 ### Development / Misc
   - Added async file response for images, downloading files.
