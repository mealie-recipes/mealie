# Backend Configuration

## API Environment Variables

### General

| Variables                     |        Default        | Description                                                                         |
| ----------------------------- | :-------------------: | ----------------------------------------------------------------------------------- |
| PUID                          |          911          | UserID permissions between host OS and container                                    |
| PGID                          |          911          | GroupID permissions between host OS and container                                   |
| DEFAULT_GROUP                 |         Home          | The default group for users                                                         |
| BASE_URL                      | http://localhost:8080 | Used for Notifications                                                              |
| TOKEN_TIME                    |          48           | The time in hours that a login/auth token is valid                                  |
| API_PORT                      |         9000          | The port exposed by backend API. **Do not change this if you're running in Docker** |
| API_DOCS                      |         True          | Turns on/off access to the API documentation locally.                               |
| TZ                            |          UTC          | Must be set to get correct date/time on the server                                  |
| ALLOW_SIGNUP<super>\*</super> |         false         | Allow user sign-up without token                                                    |
| LOG_CONFIG_OVERRIDE           |                       | Override the config for logging with a custom path                                  |
<<<<<<< HEAD
| LOG_LEVEL                     |         info          | logging level (e.g. critical, error, warning, info, debug, trace)                   |
=======
| LOG_LEVEL                     |         info          | Logging level configured                                                            |
| DAILY_SCHEDULE_TIME           |        23:45          | The time of day to run the daily tasks.                                             |
>>>>>>> 4bc88e65

<super>\*</super> Starting in v1.4.0 this was changed to default to `false` as apart of a security review of the application.

### Security

| Variables                   | Default | Description                                                                         |
| --------------------------- | :-----: | ----------------------------------------------------------------------------------- |
| SECURITY_MAX_LOGIN_ATTEMPTS |    5    | Maximum times a user can provide an invalid password before their account is locked |
| SECURITY_USER_LOCKOUT_TIME  |   24    | Time in hours for how long a users account is locked                                |

### Database

| Variables             | Default  | Description                                                             |
| --------------------- | :------: | ----------------------------------------------------------------------- |
| DB_ENGINE             |  sqlite  | Optional: 'sqlite', 'postgres'                                          |
| POSTGRES_USER         |  mealie  | Postgres database user                                                  |
| POSTGRES_PASSWORD     |  mealie  | Postgres database password                                              |
| POSTGRES_SERVER       | postgres | Postgres database server address                                        |
| POSTGRES_PORT         |   5432   | Postgres database port                                                  |
| POSTGRES_DB           |  mealie  | Postgres database name                                                  |
| POSTGRES_URL_OVERRIDE |   None   | Optional Postgres URL override to use instead of POSTGRES\_\* variables |

### Email

| Variables          | Default | Description                                       |
| ------------------ | :-----: | ------------------------------------------------- |
| SMTP_HOST          |  None   | Required For email                                |
| SMTP_PORT          |   587   | Required For email                                |
| SMTP_FROM_NAME     | Mealie  | Required For email                                |
| SMTP_AUTH_STRATEGY |   TLS   | Required For email, Options: 'TLS', 'SSL', 'NONE' |
| SMTP_FROM_EMAIL    |  None   | Required For email                                |
| SMTP_USER          |  None   | Required if SMTP_AUTH_STRATEGY is 'TLS' or 'SSL'  |
| SMTP_PASSWORD      |  None   | Required if SMTP_AUTH_STRATEGY is 'TLS' or 'SSL'  |

### Webworker

Changing the webworker settings may cause unforeseen memory leak issues with Mealie. It's best to leave these at the defaults unless you begin to experience issues with multiple users. Exercise caution when changing these settings

| Variables        | Default | Description                                                                                                                       |
| ---------------- | :-----: | --------------------------------------------------------------------------------------------------------------------------------- |
| WEB_GUNICORN     |  false  | Enables Gunicorn to manage Uvicorn web for multiple works                                                                         |
| WORKERS_PER_CORE |    1    | Set the number of workers to the number of CPU cores multiplied by this value (Value \* CPUs). More info [here][workers_per_core] |
| MAX_WORKERS      |  None   | Set the maximum number of workers to use. Default is not set meaning unlimited. More info [here][max_workers]                     |
| WEB_CONCURRENCY  |    2    | Override the automatic definition of number of workers. More info [here][web_concurrency]                                         |

### LDAP

| Variables            | Default | Description                                                                                                                         |
| -------------------- | :-----: | ----------------------------------------------------------------------------------------------------------------------------------- |
| LDAP_AUTH_ENABLED    |  False  | Authenticate via an external LDAP server in addidion to built-in Mealie auth                                                        |
| LDAP_SERVER_URL      |  None   | LDAP server URL (e.g. ldap://ldap.example.com)                                                                                      |
| LDAP_TLS_INSECURE    |  False  | Do not verify server certificate when using secure LDAP                                                                             |
| LDAP_TLS_CACERTFILE  |  None   | File path to Certificate Authority used to verify server certificate (e.g. `/path/to/ca.crt`)                                       |
| LDAP_ENABLE_STARTTLS |  False  | Optional. Use STARTTLS to connect to the server                                                                                     |
| LDAP_BASE_DN         |  None   | Starting point when searching for users authentication (e.g. `CN=Users,DC=xx,DC=yy,DC=de`)                                          |
| LDAP_QUERY_BIND      |  None   | Optional bind user for LDAP search queries (e.g. `cn=admin,cn=users,dc=example,dc=com`). If `None` then anonymous bind will be used |
| LDAP_QUERY_PASSWORD  |  None   | Optional password for the bind user used in LDAP_QUERY_BIND                                                                         |
| LDAP_USER_FILTER     |  None   | Optional LDAP filter to narrow down eligible users (e.g. `(memberOf=cn=mealie_user,dc=example,dc=com)`)                             |
| LDAP_ADMIN_FILTER    |  None   | Optional LDAP filter, which tells Mealie the LDAP user is an admin (e.g. `(memberOf=cn=admins,dc=example,dc=com)`)                  |
| LDAP_ID_ATTRIBUTE    |   uid   | The LDAP attribute that maps to the user's id                                                                                       |
| LDAP_NAME_ATTRIBUTE  |  name   | The LDAP attribute that maps to the user's name                                                                                     |
| LDAP_MAIL_ATTRIBUTE  |  mail   | The LDAP attribute that maps to the user's email                                                                                    |

### OpenID Connect (OIDC)

:octicons-tag-24: v1.4.0

For usage, see [Usage - OpenID Connect](../authentication/oidc.md)

| Variables              | Default | Description                                                                                                                                                                                               |
| ---------------------- | :-----: | --------------------------------------------------------------------------------------------------------------------------------------------------------------------------------------------------------- |
| OIDC_AUTH_ENABLED      |  False  | Enables authentication via OpenID Connect                                                                                                                                                                 |
| OIDC_SIGNUP_ENABLED    |  True   | Enables new users to be created when signing in for the first time with OIDC                                                                                                                              |
| OIDC_CONFIGURATION_URL |  None   | The URL to the OIDC configuration of your provider. This is usually something like https://auth.example.com/.well-known/openid-configuration                                                              |
| OIDC_CLIENT_ID         |  None   | The client id of your configured client in your provider                                                                                                                                                  |
| OIDC_USER_GROUP        |  None   | If specified, only users belonging to this group will be able to successfully authenticate, regardless of the `OIDC_ADMIN_GROUP`. For more information see [this page](../authentication/oidc.md#groups)  |
| OIDC_ADMIN_GROUP       |  None   | If specified, users belonging to this group will be made an admin. For more information see [this page](../authentication/oidc.md#groups)                                                                 |
| OIDC_AUTO_REDIRECT     |  False  | If `True`, then the login page will be bypassed an you will be sent directly to your Identity Provider. You can still get to the login page by adding `?direct=1` to the login URL                        |
| OIDC_PROVIDER_NAME     |  OAuth  | The provider name is shown in SSO login button. "Login with <OIDC_PROVIDER_NAME\>"                                                                                                                        |
| OIDC_REMEMBER_ME       |  False  | Because redirects bypass the login screen, you cant extend your session by clicking the "Remember Me" checkbox. By setting this value to true, a session will be extended as if "Remember Me" was checked |
| OIDC_SIGNING_ALGORITHM |  RS256  | The algorithm used to sign the id token (examples: RS256, HS256)                                                                                                                                          |
| OIDC_USER_CLAIM        |  email  | This is the claim which Mealie will use to look up an existing user by (e.g. "email", "preferred_username") |
| OIDC_GROUPS_CLAIM      | groups  | Optional if not using `OIDC_USER_GROUP` or `OIDC_ADMIN_GROUP`. This is the claim Mealie will request from your IdP and will use to compare to `OIDC_USER_GROUP` or `OIDC_ADMIN_GROUP` to allow the user to log in to Mealie or is set as an admin. **Your IdP must be configured to grant this claim**|
| OIDC_TLS_CACERTFILE    | None    | File path to Certificate Authority used to verify server certificate (e.g. `/path/to/ca.crt`) |

### OpenAI

:octicons-tag-24: v1.7.0

Mealie supports various integrations using OpenAI. To enable OpenAI, [you must provide your OpenAI API key](https://platform.openai.com/api-keys). You can tweak how OpenAI is used using these backend settings. Please note that while OpenAI usage is optimized to reduce API costs, you're unlikely to be able to use OpenAI features with the free tier limits.

| Variables                 |     Default   | Description                                                                                                                    |
| ------------------------- |    :------:   | ------------------------------------------------------------------------------------------------------------------------------ |
| OPENAI_BASE_URL           |      None     | The base URL for the OpenAI API. If you're not sure, leave this empty to use the standard OpenAI platform                      |
| OPENAI_API_KEY            |      None     | Your OpenAI API Key. Enables OpenAI-related features                                                                           |
| OPENAI_MODEL              |     gpt-4o    | Which OpenAI model to use. If you're not sure, leave this empty                                                                |
| OPENAI_WORKERS            |       2       | Number of OpenAI workers per request. Higher values may increase processing speed, but will incur additional API costs         |
| OPENAI_SEND_DATABASE_DATA |      True     | Whether to send Mealie data to OpenAI to improve request accuracy. This will incur additional API costs                        |

### Themeing

Setting the following environmental variables will change the theme of the frontend. Note that the themes are the same for all users. This is a break-change when migration from v0.x.x -> 1.x.x.

| Variables             | Default | Description                 |
| --------------------- | :-----: | --------------------------- |
| THEME_LIGHT_PRIMARY   | #E58325 | Light Theme Config Variable |
| THEME_LIGHT_ACCENT    | #007A99 | Light Theme Config Variable |
| THEME_LIGHT_SECONDARY | #973542 | Light Theme Config Variable |
| THEME_LIGHT_SUCCESS   | #43A047 | Light Theme Config Variable |
| THEME_LIGHT_INFO      | #1976D2 | Light Theme Config Variable |
| THEME_LIGHT_WARNING   | #FF6D00 | Light Theme Config Variable |
| THEME_LIGHT_ERROR     | #EF5350 | Light Theme Config Variable |
| THEME_DARK_PRIMARY    | #E58325 | Dark Theme Config Variable  |
| THEME_DARK_ACCENT     | #007A99 | Dark Theme Config Variable  |
| THEME_DARK_SECONDARY  | #973542 | Dark Theme Config Variable  |
| THEME_DARK_SUCCESS    | #43A047 | Dark Theme Config Variable  |
| THEME_DARK_INFO       | #1976D2 | Dark Theme Config Variable  |
| THEME_DARK_WARNING    | #FF6D00 | Dark Theme Config Variable  |
| THEME_DARK_ERROR      | #EF5350 | Dark Theme Config Variable  |

### Docker Secrets

Setting a credential can be done using secrets when running in a Docker container.
This can be used to avoid leaking passwords through compose files, environment variables, or command-line history.
For example, to configure the Postgres database password in Docker compose, create a file on the host that contains only the password, and expose that file to the Mealie service as a secret with the correct name.
Note that environment variables take priority over secrets, so any previously defined environment variables should be removed when migrating to secrets.

```
services:
  mealie:
    ...
    environment:
      ...
      POSTGRES_USER: postgres
    secrets:
      - POSTGRES_PASSWORD

secrets:
  POSTGRES_PASSWORD:
    file: postgrespassword.txt
```

[workers_per_core]: https://github.com/tiangolo/uvicorn-gunicorn-docker/blob/2daa3e3873c837d5781feb4ff6a40a89f791f81b/README.md#workers_per_core
[max_workers]: https://github.com/tiangolo/uvicorn-gunicorn-docker/blob/2daa3e3873c837d5781feb4ff6a40a89f791f81b/README.md#max_workers
[web_concurrency]: https://github.com/tiangolo/uvicorn-gunicorn-docker/blob/2daa3e3873c837d5781feb4ff6a40a89f791f81b/README.md#web_concurrency<|MERGE_RESOLUTION|>--- conflicted
+++ resolved
@@ -16,12 +16,8 @@
 | TZ                            |          UTC          | Must be set to get correct date/time on the server                                  |
 | ALLOW_SIGNUP<super>\*</super> |         false         | Allow user sign-up without token                                                    |
 | LOG_CONFIG_OVERRIDE           |                       | Override the config for logging with a custom path                                  |
-<<<<<<< HEAD
 | LOG_LEVEL                     |         info          | logging level (e.g. critical, error, warning, info, debug, trace)                   |
-=======
-| LOG_LEVEL                     |         info          | Logging level configured                                                            |
 | DAILY_SCHEDULE_TIME           |        23:45          | The time of day to run the daily tasks.                                             |
->>>>>>> 4bc88e65
 
 <super>\*</super> Starting in v1.4.0 this was changed to default to `false` as apart of a security review of the application.
 
