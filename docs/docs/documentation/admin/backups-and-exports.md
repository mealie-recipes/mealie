# Backup and Imports

All recipe data can be imported and exported as necessary from the UI. Under the admin page you'll find the section for using Backups and Exports. 

!!! danger
<<<<<<< HEAD
    As this is still a **BETA** It is recommended that you backup your data often and store in more than one place. Ad-hear to backup best practices with the [3-2-1 Backup Rule](https://en.wikipedia.org/wiki/Backup). Prior to upgrading you **should** perform a backup to limit any data loss.
=======
    As this is still a **BETA** it is recommended that you backup your data often and store in more than one place. Adhere to backup best practices with the [3-2-1 Backup Rule](https://en.wikipedia.org/wiki/Backup){:target="_blank"}. Prior to upgrading you **should** perform a backup to limit any data loss.
>>>>>>> f5faff66

!!! tip "Mealie data that is saved on backups"
    - [x] Recipe Data
    - [ ] Meal Plan
    - [x] Site Settings
    - [x] Custom Pages
    - [x] User Data
    - [x] Group Data

To create an export simply add the tag and the markdown template and click "Create" and your backup will be created on the server. The backup is a standard zipfile containing all the images, json files, and rendered jinaj2 templates for each recipe. To view the available variables, open a recipe in the json editor.

To import a backup it must be in your backups folder. If it is in the backup folder it will automatically show up as a source to restore from. Selected the desired backup and import the backup file. Backups can be uploaded from the UI as well as added on the file system.

## Demo

![](../../assets/gifs/backup-demo-v1.gif)

## API Examples
You can use the API to create and retrieve backups remotely from any server that can access the Mealie instance. This is useful for easily managing off-site backups via cron-job or other scheduled tasks. You can find interactive documentation for your API at https://your-mealie-instance.com/docs

### curl Example
Create a backup with curl
```bash
curl -X 'POST' \
  'http://localhost:9000/api/backups/export/database' \
  -H 'accept: application/json' \
  -H 'Content-Type: application/json' \
  -d '{
  "tag": "July 23rd 2021",
  "options": {
    "recipes": true,
    "settings": true,
    "themes": true
  },
  "templates": [
    "recipes.md"
  ]
}'
```

### wget Example
First request a file token with curl:
```bash
curl -X 'GET' \
  'http://localhost:9000/api/backups/{file_name}/download' \
  -H 'accept: application/json' \
  -H 'Content-Type: application/json'
```

Then download the file with wget:
```bash
wget http://localhost:9000/api/utils/download?token={fileToken}
```


## Jinja2 Templating
On export you can select a template to use to render files using the jinja2 syntax. This can be done to export recipes in other formats besides regular .json. Look at this example for rendering a markdown recipe using the jinja2 syntax. 

### Input
```jinja2
![Recipe Image](../images/{{ recipe.image }})

# {{ recipe.name }}
{{ recipe.description }}

## Ingredients
{% for ingredient in recipe.recipeIngredient %}
- [ ] {{ ingredient }}
{% endfor %}

## Instructions
{% for step in recipe.recipeInstructions %}
- [ ] {{ step.text }}
{% endfor %}

{% for note in recipe.notes %}
**{{ note.title }}:** {{ note.text }}
{% endfor %}

---

Tags: {{ recipe.tags }}
Categories: {{ recipe.categories }}
Original URL: {{ recipe.orgURL }}
```

### Output
```markdown
![Recipe Image](../images/five-spice-popcorn-chicken.jpg)

# Five Spice Popcorn Chicken
It’s easy to rely on take-out for some of our favorite Chinese dishes. However, with the right pantry staples, dishes like this Five Spice Popcorn Chicken can become part of your go-to arsenal of recipes. This crispy chicken is coated in a creamy, tangy sauce, made zesty with The Spice Hunter Chinese Five Spice, a blend of star anise, cloves, cinnamon, fennel, and black pepper.

## Ingredients
- [ ] 1 tablespoon soy sauce
- [ ] 1 tablespoon sugar
- [ ] 1 teaspoon The Spice Hunter® Chinese Five Spice Blend, plus more for serving
- [ ] 1 clove garlic, finely grated
- [ ] 1 1/2 pounds boneless skinless chicken thighs, cut into roughly 1-inch chunks
- [ ] ⅓ cup cornstarch
- [ ] 1 large egg, beaten
- [ ] ¾ cup all-purpose flour
- [ ] Canola or vegetable oil, for frying
- [ ] Flaky sea salt
- [ ] Scallion, thinly sliced, for serving
- [ ] Sriracha mayonnaise, for serving, optional


## Instructions
- [ ] In a medium bowl, whisk the soy sauce with the sugar, Chinese Five Spice, and garlic. Add the chicken and toss to coat. Let marinate 15 minutes.
- [ ] Drain any excess marinade off of the chicken and toss the chicken with the cornstarch to coat. Once fully coated, add the beaten egg and toss to coat.
- [ ] In a large heavy bottomed pot, heat 1-inch of oil to 350.
- [ ] Place the flour in a large ziploc bag. Working in batches, transfer a few chicken pieces into the bag with the flour and toss to coat, then remove, leaving excess flour in the bag.
- [ ] Carefully place the breaded chicken in the hot oil and fry, turning occasionally, until golden and cooked through about 3 to 4 minutes.
- [ ] Using a slotted spoon or spider, transfer the cooked chicken to a paper towel lined plate. Season with salt and additional Chinese Five Spice seasoning. Repeat the flouring and frying with remaining chicken.
- [ ] Serve with scallions, more Chinese Five Spice Blend, and optional sriracha mayonnaise.

---

Tags: []
Categories: []
Original URL: https://www.bonappetit.com/recipe/five-spice-popcorn-chicken#intcid=_bon-appetit-recipe-bottom-recirc_3cad5ce9-734a-46f8-b503-78c33d2e7279_similar2-3
```

If you decide you don't like mealie: This is a good way to export into a format that can be imported into another. <|MERGE_RESOLUTION|>--- conflicted
+++ resolved
@@ -3,11 +3,7 @@
 All recipe data can be imported and exported as necessary from the UI. Under the admin page you'll find the section for using Backups and Exports. 
 
 !!! danger
-<<<<<<< HEAD
-    As this is still a **BETA** It is recommended that you backup your data often and store in more than one place. Ad-hear to backup best practices with the [3-2-1 Backup Rule](https://en.wikipedia.org/wiki/Backup). Prior to upgrading you **should** perform a backup to limit any data loss.
-=======
-    As this is still a **BETA** it is recommended that you backup your data often and store in more than one place. Adhere to backup best practices with the [3-2-1 Backup Rule](https://en.wikipedia.org/wiki/Backup){:target="_blank"}. Prior to upgrading you **should** perform a backup to limit any data loss.
->>>>>>> f5faff66
+    As this is still a **BETA** it is recommended that you backup your data often and store in more than one place. Adhere to backup best practices with the [3-2-1 Backup Rule](https://en.wikipedia.org/wiki/Backup). Prior to upgrading you **should** perform a backup to limit any data loss.
 
 !!! tip "Mealie data that is saved on backups"
     - [x] Recipe Data
