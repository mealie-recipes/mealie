--- conflicted
+++ resolved
@@ -7,11 +7,7 @@
 ![](../../assets/img/iphone-image.png){: align=right style="height:400px;width:400px"}
 
 
-<<<<<<< HEAD
-User  [brasilikum](https://github.com/brasilikum) opened an issue on the main repo about how they had created an [iOS shortcut](https://github.com/hay-kot/mealie/issues/103) for interested users. This is a useful utility for iOS users who browse for recipes in their web browser from their devices.
-=======
-User [brasilikum](https://github.com/brasilikum){:target="_blank"} opened an issue on the main repo about how they had created an [iOS shortcut](https://github.com/hay-kot/mealie/issues/103){:target="_blank"} for interested users. This is a useful utility for iOS users who browse for recipes in their web browser from their devices.
->>>>>>> f5faff66
+User [brasilikum](https://github.com/brasilikum) opened an issue on the main repo about how they had created an [iOS shortcut](https://github.com/hay-kot/mealie/issues/103) for interested users. This is a useful utility for iOS users who browse for recipes in their web browser from their devices.
 
 Don't know what an iOS shortcut is? Neither did I! Experienced iOS users may already be familiar with this utility but for the uninitiated, here is the official Apple explanation:
 
