# v0.4.1

**App Version: v0.4.1**

**Database Version: v0.4.0**

!!! error "Breaking Changes"

    #### Recipe Images
    While it *shouldn't* be a breaking change, I feel it is important to note that you may experience issues with the new image migration. Recipe images are now minified, this is done on start-up, import, migration, and when a new recipe is created. The initial boot or load may be a bit slow if you have lots of recipes but you likely won't notice. What you may notice is that if your recipe slug and the image name do not match, you will encounter issues with your images showing up. This can be resolved by finding the image directory and rename it to the appropriate slug. I did fix multiple edge cases, but it is likely more exists. As always make a backup before you update! 

    On the plus side, this comes with a huge performance increase! 🎉

- Add markdown support for ingredients - Resolves #32
- Ingredients editor improvements
- Fix Tags/Categories render problems on recipes
- Tags redirect to new tag pages
- Categories redirect to category pages
- Fix Backup download blocked by authentication
- Random meal-planner will no longer duplicate recipes unless no other options
- New Quick Week button to generate next 5 day week of recipe slots.
- Minor UI tweaks
- Recipe Cards now display 2 recipe tags
- Recipe images are now minified. This comes with a serious performance improvement. On initial startup you may experience some delays. Images are migrated to the new structure on startup, depending on the size of your database this can take some time. 
    - Note that original images are still kept for large displays like on the individual recipe pages.
    - A smaller image is used for recipe cards
    - A 'tiny' image is used for search images. 
- Advanced Search Page. You can now use the search page to filter recipes to include/exclude tags and categories as well as select And/Or matching criteria. 
<<<<<<< HEAD
- First day of the week in a calendar (Meal planner) is now customizable in Site Settings.
=======
- Added link to advanced search on quick search
- Better support for NextCloud imports
    - Translate keywords to tags
    - Fix rollback on failure
- Recipe Tag/Category Input components have been unified and now share a single way to interact. To add a new category in the recipe editor you need to click to '+' icon next to the input and fill out the form. This is the same for adding a Tag. 

>>>>>>> b726c9a8
<|MERGE_RESOLUTION|>--- conflicted
+++ resolved
@@ -26,13 +26,9 @@
     - A smaller image is used for recipe cards
     - A 'tiny' image is used for search images. 
 - Advanced Search Page. You can now use the search page to filter recipes to include/exclude tags and categories as well as select And/Or matching criteria. 
-<<<<<<< HEAD
-- First day of the week in a calendar (Meal planner) is now customizable in Site Settings.
-=======
 - Added link to advanced search on quick search
 - Better support for NextCloud imports
     - Translate keywords to tags
     - Fix rollback on failure
 - Recipe Tag/Category Input components have been unified and now share a single way to interact. To add a new category in the recipe editor you need to click to '+' icon next to the input and fill out the form. This is the same for adding a Tag. 
 
->>>>>>> b726c9a8
