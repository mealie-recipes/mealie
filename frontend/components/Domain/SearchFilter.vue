--- conflicted
+++ resolved
@@ -12,28 +12,12 @@
         <v-card-text>
           <v-text-field v-model="state.search" class="mb-2" hide-details dense :label="$tc('search.search')" clearable />
           <div class="d-flex py-4">
-<<<<<<< HEAD
-            <v-btn
-              small
-              color="accent"
-              class="mr-2 my-auto"
-              @click="clearSelection"
-            >
-              {{ $tc("search.clear-selection") }}
-            </v-btn>
-=======
->>>>>>> 7c274de7
             <v-switch
               v-if="requireAll != undefined"
               v-model="requireAllValue"
               dense
               small
               hide-details
-<<<<<<< HEAD
-              class="ml-2 my-auto"
-              :label="`${requireAll ? $tc('search.has-all') : $tc('search.has-any')}`"
-            />
-=======
               class="my-auto"
               :label="`${requireAll ? $tc('search.has-all') : $tc('search.has-any')}`"
             />
@@ -46,7 +30,6 @@
             >
               {{ $tc("search.clear-selection") }}
             </v-btn>
->>>>>>> 7c274de7
           </div>
           <v-card v-if="filtered.length > 0" flat outlined>
             <v-radio-group v-model="selectedRadio" class="ma-0 pa-0">
