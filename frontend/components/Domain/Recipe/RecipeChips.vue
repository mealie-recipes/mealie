<template>
  <div v-if="items.length > 0">
    <h2 v-if="title" class="mt-4">{{ title }}</h2>
    <v-chip
      v-for="category in items.slice(0, limit)"
      :key="category.name"
      label
      class="ma-1"
      color="accent"
      :small="small"
      dark
      :to="`${baseRecipeRoute}?${urlPrefix}=${category.id}`"
    >
      {{ truncateText(category.name) }}
    </v-chip>
  </div>
</template>

<script lang="ts">
import { computed, defineComponent, useContext, useRoute } from "@nuxtjs/composition-api";
<<<<<<< HEAD
import { useLoggedInState } from "~/composables/use-logged-in-state";
import { RecipeCategory, RecipeTag, RecipeTool } from "~/lib/api/types/recipe";
=======
import { RecipeCategory, RecipeTag, RecipeTool } from "~/lib/api/types/user";
>>>>>>> 53aa4dab

export type UrlPrefixParam = "tags" | "categories" | "tools";

export default defineComponent({
  props: {
    truncate: {
      type: Boolean,
      default: false,
    },
    items: {
      type: Array as () => RecipeCategory[] | RecipeTag[] | RecipeTool[],
      default: () => [],
    },
    title: {
      type: Boolean,
      default: false,
    },
    urlPrefix: {
      type: String as () => UrlPrefixParam,
      default: "categories",
    },
    limit: {
      type: Number,
      default: 999,
    },
    small: {
      type: Boolean,
      default: false,
    },
    maxWidth: {
      type: String,
      default: null,
    },
  },
  setup(props) {
    const { $auth } = useContext();

    const route = useRoute();
    const groupSlug = computed(() => route.value.params.groupSlug || $auth.user?.groupSlug || "")
    const baseRecipeRoute = computed<string>(() => {
      return `/g/${groupSlug.value}`
    });

    function truncateText(text: string, length = 20, clamp = "...") {
      if (!props.truncate) return text;
      const node = document.createElement("div");
      node.innerHTML = text;
      const content = node.textContent || "";
      return content.length > length ? content.slice(0, length) + clamp : content;
    }

    return {
      baseRecipeRoute,
      truncateText,
    };
  },
});
</script>

<style></style><|MERGE_RESOLUTION|>--- conflicted
+++ resolved
@@ -18,12 +18,7 @@
 
 <script lang="ts">
 import { computed, defineComponent, useContext, useRoute } from "@nuxtjs/composition-api";
-<<<<<<< HEAD
-import { useLoggedInState } from "~/composables/use-logged-in-state";
 import { RecipeCategory, RecipeTag, RecipeTool } from "~/lib/api/types/recipe";
-=======
-import { RecipeCategory, RecipeTag, RecipeTool } from "~/lib/api/types/user";
->>>>>>> 53aa4dab
 
 export type UrlPrefixParam = "tags" | "categories" | "tools";
 
