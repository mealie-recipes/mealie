--- conflicted
+++ resolved
@@ -150,6 +150,13 @@
         },
       ];
 
+      if (props.allowInsertIngredient) {
+        options.push({
+          text: i18n.tc("recipe.insert-ingredient") ,
+          event: "insert-ingredient",
+        })
+      }
+
       // FUTURE: add option to parse a single ingredient
       // if (!value.food && !value.unit && value.note) {
       //   options.push({
@@ -252,42 +259,6 @@
       }
     }
 
-<<<<<<< HEAD
-    const contextMenuOptions = computed(() => {
-      const options = [
-        {
-          text: i18n.t("recipe.toggle-section") as string,
-          event: "toggle-section",
-        },
-      ];
-
-      if (props.allowInsertIngredient) {
-        options.push({
-          text: i18n.tc("recipe.insert-ingredient") ,
-          event: "insert-ingredient",
-        })
-      }
-
-      // FUTURE: add option to parse a single ingredient
-      // if (!value.food && !value.unit && value.note) {
-      //   options.push({
-      //     text: "Parse Ingredient",
-      //     event: "parse-ingredient",
-      //   });
-      // }
-
-      if (props.value.originalText) {
-        options.push({
-          text: i18n.t("recipe.see-original-text") as string,
-          event: "toggle-original",
-        });
-      }
-
-      return options;
-    });
-
-=======
->>>>>>> fae62ecb
     function quantityFilter(e: KeyboardEvent) {
       // if digit is pressed, add to quantity
       if (e.key === "-" || e.key === "+" || e.key === "e") {
