<template>
  <div :style="`height: ${height}`">
    <v-expand-transition>
      <v-card
        :ripple="false"
        :class="isFlat ? 'mx-auto flat' : 'mx-auto'"
        :style="{ cursor }"
        hover
        :to="$listeners.selected ? undefined : recipeRoute"
        @click="$emit('selected')"
      >
        <v-img v-if="vertical" class="rounded-sm">
          <RecipeCardImage
            :icon-size="100"
            :height="height"
            :slug="slug"
            :recipe-id="recipeId"
            small
            :image-version="image"
          />
        </v-img>
        <v-list-item three-line :class="vertical ? 'px-2' : 'px-0'">
          <slot v-if="!vertical" name="avatar">
            <v-list-item-avatar tile :height="height" width="125" class="v-mobile-img rounded-sm my-0">
              <RecipeCardImage
                :icon-size="100"
                :height="height"
                :slug="slug"
                :recipe-id="recipeId"
<<<<<<< HEAD
                :use-items="{
                  delete: false,
                  edit: false,
                  download: true,
                  mealplanner: true,
                  shoppingList: true,
                  print: false,
                  printPreferences: false,
                  share: true,
                }"
                @deleted="$emit('delete', slug)"
=======
                :image-version="image"
                small
>>>>>>> b1820f9b
              />
            </v-list-item-avatar>
          </slot>
          <v-list-item-content class="py-0">
            <v-list-item-title class="mt-1 mb-1 text-top">{{ name }}</v-list-item-title>
            <v-list-item-subtitle class="ma-0 text-top">
              <SafeMarkdown :source="description" />
            </v-list-item-subtitle>
            <div class="d-flex flex-wrap justify-start ma-0">
              <RecipeChips :truncate="true" :items="tags" :title="false" :limit="2" :small="true" url-prefix="tags" />
            </div>
            <div class="d-flex flex-wrap justify-end align-center">
              <slot name="actions">
                <RecipeFavoriteBadge v-if="isOwnGroup && showRecipeContent" :recipe-id="recipeId" show-always />
                <RecipeRating
                  :class="isOwnGroup ? 'ml-auto' : 'ml-auto pb-2'"
                  :value="rating"
                  :recipe-id="recipeId"
                  :slug="slug"
                  :small="true"
                />
                <v-spacer></v-spacer>

                <!-- If we're not logged-in, no items display, so we hide this menu -->
                <!-- We also add padding to the v-rating above to compensate -->
                <RecipeContextMenu
                  v-if="isOwnGroup && showRecipeContent"
                  :slug="slug"
                  :menu-icon="$globals.icons.dotsHorizontal"
                  :name="name"
                  :recipe-id="recipeId"
                  :use-items="{
                    delete: false,
                    edit: true,
                    download: true,
                    mealplanner: true,
                    shoppingList: true,
                    print: false,
                    printPreferences: false,
                    share: true,
                  }"
                  @deleted="$emit('delete', slug)"
                />
              </slot>
            </div>
          </v-list-item-content>
        </v-list-item>
        <slot />
      </v-card>
    </v-expand-transition>
  </div>
</template>

<script lang="ts">
import { computed, defineComponent, useContext, useRoute } from "@nuxtjs/composition-api";
import RecipeFavoriteBadge from "./RecipeFavoriteBadge.vue";
import RecipeContextMenu from "./RecipeContextMenu.vue";
import RecipeCardImage from "./RecipeCardImage.vue";
import RecipeRating from "./RecipeRating.vue";
import RecipeChips from "./RecipeChips.vue";
import { useLoggedInState } from "~/composables/use-logged-in-state";

export default defineComponent({
  components: {
    RecipeFavoriteBadge,
    RecipeContextMenu,
    RecipeRating,
    RecipeCardImage,
    RecipeChips,
  },
  props: {
    name: {
      type: String,
      required: true,
    },
    slug: {
      type: String,
      required: true,
    },
    description: {
      type: String,
      required: true,
    },
    rating: {
      type: Number,
      default: 0,
    },
    image: {
      type: String,
      required: false,
      default: "abc123",
    },
    tags: {
      type: Array,
      default: () => [],
    },
    recipeId: {
      type: String,
      required: true,
    },
    vertical: {
      type: Boolean,
      default: false,
    },
    isFlat: {
      type: Boolean,
      default: false,
    },
    height: {
      type: [Number, String],
      default: 150,
    },
    imageHeight: {
      type: [Number, String],
      default: "fill-height",
    },
  },
  setup(props) {
    const { $auth } = useContext();
    const { isOwnGroup } = useLoggedInState();

    const route = useRoute();
    const groupSlug = computed(() => route.value.params.groupSlug || $auth.user?.groupSlug || "");
    const showRecipeContent = computed(() => props.recipeId && props.slug);
    const recipeRoute = computed<string>(() => {
      return showRecipeContent.value ? `/g/${groupSlug.value}/r/${props.slug}` : "";
    });
    const cursor = computed(() => showRecipeContent.value ? "pointer" : "auto");


    return {
      isOwnGroup,
      recipeRoute,
      showRecipeContent,
      cursor,
    };
  },
});
</script>

<style>
.v-mobile-img {
  padding-top: 0;
  padding-bottom: 0;
  padding-left: 0;
}
.v-card--reveal {
  align-items: center;
  bottom: 0;
  justify-content: center;
  opacity: 0.8;
  position: absolute;
  width: 100%;
}
.v-card--text-show {
  opacity: 1 !important;
}
.headerClass {
  white-space: nowrap;
  word-break: normal;
  overflow: hidden;
  text-overflow: ellipsis;
}

.text-top {
  align-self: start !important;
}

.flat, .theme--dark .flat {
  box-shadow: none!important;
  background-color: transparent!important;
}
</style><|MERGE_RESOLUTION|>--- conflicted
+++ resolved
@@ -27,22 +27,8 @@
                 :height="height"
                 :slug="slug"
                 :recipe-id="recipeId"
-<<<<<<< HEAD
-                :use-items="{
-                  delete: false,
-                  edit: false,
-                  download: true,
-                  mealplanner: true,
-                  shoppingList: true,
-                  print: false,
-                  printPreferences: false,
-                  share: true,
-                }"
-                @deleted="$emit('delete', slug)"
-=======
                 :image-version="image"
                 small
->>>>>>> b1820f9b
               />
             </v-list-item-avatar>
           </slot>
@@ -76,7 +62,7 @@
                   :recipe-id="recipeId"
                   :use-items="{
                     delete: false,
-                    edit: true,
+                    edit: false,
                     download: true,
                     mealplanner: true,
                     shoppingList: true,
