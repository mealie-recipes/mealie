<template>
    <v-app dark>
      <TheSnackbar />

      <AppSidebar
        v-model="sidebar"
        absolute
        :top-link="topLinks"
        :secondary-header="cookbookLinks.length ? $tc('sidebar.cookbooks') : undefined"
        :secondary-header-link="isOwnGroup && cookbookLinks.length ? `/${groupSlug}/group/cookbooks` : undefined"
        :secondary-links="cookbookLinks || []"
        :bottom-links="isAdmin ? bottomLinks : []"
      >
        <v-menu offset-y nudge-bottom="5" close-delay="50" nudge-right="15">
          <template #activator="{ on, attrs }">
            <v-btn v-if="isOwnGroup" rounded large class="ml-2 mt-3" v-bind="attrs" v-on="on">
              <v-icon left large color="primary">
                {{ $globals.icons.createAlt }}
              </v-icon>
              {{ $t("general.create") }}
            </v-btn>
          </template>
          <v-list dense class="my-0 py-0">
            <template v-for="(item, index) in createLinks">
              <v-divider v-if="item.insertDivider" :key="index" class="mx-2"></v-divider>
              <v-list-item v-if="!item.restricted || isOwnGroup" :key="item.title" :to="item.to" exact>
                <v-list-item-avatar>
                  <v-icon>
                    {{ item.icon }}
                  </v-icon>
                </v-list-item-avatar>
                <v-list-item-content>
                  <v-list-item-title>
                    {{ item.title }}
                  </v-list-item-title>
                  <v-list-item-subtitle v-if="item.subtitle">
                    {{ item.subtitle }}
                  </v-list-item-subtitle>
                </v-list-item-content>
              </v-list-item>
            </template>
          </v-list>
        </v-menu>
        <template #bottom>
          <v-list-item @click.stop="languageDialog = true">
            <v-list-item-icon>
              <v-icon>{{ $globals.icons.translate }}</v-icon>
            </v-list-item-icon>
            <v-list-item-content>
              <v-list-item-title>{{ $t("sidebar.language") }}</v-list-item-title>
              <LanguageDialog v-model="languageDialog" />
            </v-list-item-content>
          </v-list-item>
          <v-list-item @click="toggleDark">
            <v-list-item-icon>
              <v-icon>
                {{ $vuetify.theme.dark ? $globals.icons.weatherSunny : $globals.icons.weatherNight }}
              </v-icon>
            </v-list-item-icon>
            <v-list-item-title>
              {{ $vuetify.theme.dark ? $t("settings.theme.light-mode") : $t("settings.theme.dark-mode") }}
            </v-list-item-title>
          </v-list-item>
        </template>
      </AppSidebar>

      <AppHeader>
        <v-btn icon @click.stop="sidebar = !sidebar">
          <v-icon> {{ $globals.icons.menu }}</v-icon>
        </v-btn>
      </AppHeader>
      <v-main>
        <v-scroll-x-transition>
          <Nuxt />
        </v-scroll-x-transition>
      </v-main>
    </v-app>
  </template>

  <script lang="ts">
  import { computed, defineComponent, onMounted, ref, useContext, useRoute } from "@nuxtjs/composition-api";
  import { useLoggedInState } from "~/composables/use-logged-in-state";
  import AppHeader from "@/components/Layout/LayoutParts/AppHeader.vue";
  import AppSidebar from "@/components/Layout/LayoutParts/AppSidebar.vue";
  import { SidebarLinks } from "~/types/application-types";
  import LanguageDialog from "~/components/global/LanguageDialog.vue";
  import TheSnackbar from "@/components/Layout/LayoutParts/TheSnackbar.vue";
  import { useCookbooks, usePublicCookbooks } from "~/composables/use-group-cookbooks";
  import { useToggleDarkMode } from "~/composables/use-utils";

  export default defineComponent({
    components: { AppHeader, AppSidebar, LanguageDialog, TheSnackbar },
    setup() {
      const { $globals, $auth, $vuetify, i18n } = useContext();
      const { isOwnGroup } = useLoggedInState();

      const isAdmin = computed(() => $auth.user?.admin);
      const route = useRoute();
      const groupSlug = computed(() => route.value.params.groupSlug);
      const { cookbooks } = isOwnGroup.value ? useCookbooks() : usePublicCookbooks(groupSlug.value || "");

      const toggleDark = useToggleDarkMode();

      const languageDialog = ref<boolean>(false);

      const sidebar = ref<boolean | null>(null);

      onMounted(() => {
        sidebar.value = !$vuetify.breakpoint.md;
      });

      const cookbookLinks = computed(() => {
        if (!cookbooks.value) return [];
        return cookbooks.value.map((cookbook) => {
          return {
            icon: $globals.icons.pages,
            title: cookbook.name,
            to: `/${groupSlug.value}/cookbooks/${cookbook.slug as string}`,
          };
        });
      });

      interface Link {
        insertDivider: boolean;
        icon: string;
        title: string;
        subtitle: string | null;
        to: string;
        restricted: boolean;
      }

      const createLinks = computed<Link[]>(() => [
        {
          insertDivider: false,
          icon: $globals.icons.link,
          title: i18n.tc("general.import"),
          subtitle: i18n.tc("new-recipe.import-by-url"),
          to: `/${groupSlug.value}/recipe/create/url`,
          restricted: true,
        },
        {
          insertDivider: true,
          icon: $globals.icons.edit,
          title: i18n.tc("general.create"),
          subtitle: i18n.tc("new-recipe.create-manually"),
          to: `/${groupSlug.value}/recipe/create/new`,
          restricted: true,
        },
        {
          insertDivider: true,
          icon: $globals.icons.pages,
          title: i18n.tc("sidebar.cookbook"),
          subtitle: i18n.tc("sidebar.create-cookbook"),
          to: `/${groupSlug.value}/group/cookbooks`,
          restricted: true,
        },
      ]);

      const bottomLinks = computed<SidebarLinks>(() => [
        {
          icon: $globals.icons.cog,
          title: i18n.tc("general.settings"),
          to: "/admin/site-settings",
          restricted: true,
        },
      ]);

      const topLinks = computed<SidebarLinks>(() => [
        {
          icon: $globals.icons.search,
          to: `/${groupSlug.value}`,
          title: i18n.tc("sidebar.search"),
          restricted: true,
        },
        {
          icon: $globals.icons.calendarMultiselect,
          title: i18n.tc("meal-plan.meal-planner"),
          to: `/${groupSlug.value}/group/mealplan/planner/view`,
          restricted: true,
        },
        {
          icon: $globals.icons.formatListCheck,
          title: i18n.tc("shopping-list.shopping-lists"),
          to: `/${groupSlug.value}/shopping-lists`,
          restricted: true,
        },
        {
          icon: $globals.icons.timelineText,
          title: i18n.tc("recipe.timeline"),
          to: `/${groupSlug.value}/group/timeline`,
          restricted: true,
        },
        {
<<<<<<< HEAD
          icon: $globals.icons.tags,
          to: `/${groupSlug.value}/recipes/categories`,
=======
          icon: $globals.icons.categories,
          to: "/recipes/categories",
>>>>>>> f7f8c516
          title: i18n.tc("sidebar.categories"),
          restricted: true,
        },
        {
          icon: $globals.icons.tags,
          to: `/${groupSlug.value}/recipes/tags`,
          title: i18n.tc("sidebar.tags"),
          restricted: true,
        },
        {
          icon: $globals.icons.potSteam,
          to: `/${groupSlug.value}/recipes/tools`,
          title: i18n.tc("tool.tools"),
          restricted: true,
        },
      ]);

      return {
        groupSlug,
        cookbookLinks,
        createLinks,
        bottomLinks,
        topLinks,
        isAdmin,
        isOwnGroup,
        languageDialog,
        toggleDark,
        sidebar,
      };
    },
  });
  </script><|MERGE_RESOLUTION|>--- conflicted
+++ resolved
@@ -191,13 +191,8 @@
           restricted: true,
         },
         {
-<<<<<<< HEAD
-          icon: $globals.icons.tags,
+          icon: $globals.icons.categories,
           to: `/${groupSlug.value}/recipes/categories`,
-=======
-          icon: $globals.icons.categories,
-          to: "/recipes/categories",
->>>>>>> f7f8c516
           title: i18n.tc("sidebar.categories"),
           restricted: true,
         },
