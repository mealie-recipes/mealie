--- conflicted
+++ resolved
@@ -14,12 +14,9 @@
     "qs": "^6.9.4",
     "v-jsoneditor": "^1.4.2",
     "vue": "^2.6.11",
-<<<<<<< HEAD
     "vue-cookies": "^1.7.4",
     "vue-html-to-paper": "^1.3.1",
     "vue-i18n": "^8.22.3",
-=======
->>>>>>> 5f25b249
     "vue-router": "^3.4.9",
     "vuetify": "^2.4.2",
     "vuex": "^3.6.0",
@@ -35,12 +32,8 @@
     "eslint-plugin-vue": "^6.2.2",
     "sass": "^1.32.0",
     "sass-loader": "^8.0.0",
-<<<<<<< HEAD
     "vue-cli-plugin-i18n": "~1.0.1",
     "vue-cli-plugin-vuetify": "^2.0.8",
-=======
-    "vue-cli-plugin-vuetify": "^2.0.9",
->>>>>>> 5f25b249
     "vue-template-compiler": "^2.6.11",
     "vuetify-loader": "^1.3.0"
   },
