--- conflicted
+++ resolved
@@ -21,17 +21,10 @@
     "@nuxtjs/i18n": "^7.2.3",
     "@nuxtjs/proxy": "^2.1.0",
     "@nuxtjs/pwa": "^3.3.5",
-<<<<<<< HEAD
     "@vue/composition-api": "^1.7.0",
-    "@vueuse/core": "^9.0.2",
+    "@vueuse/core": "^9.1.0",
     "core-js": "^3.24.1",
-    "date-fns": "^2.28.0",
-=======
-    "@vue/composition-api": "^1.6.2",
-    "@vueuse/core": "^9.1.0",
-    "core-js": "^3.23.1",
     "date-fns": "^2.29.1",
->>>>>>> 95b1b8bb
     "fuse.js": "^6.6.2",
     "isomorphic-dompurify": "^0.20.0",
     "nuxt": "^2.15.8",
