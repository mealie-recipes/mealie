--- conflicted
+++ resolved
@@ -85,12 +85,8 @@
     getSnackActive: state => state.snackActive,
     getSnackType: state => state.snackType,
 
-<<<<<<< HEAD
     getRecentRecipes: (state) => state.recentRecipes,
     getHomePageSettings: (state) => state.homePageSettings,
-=======
-    getRecentRecipes: state => state.recentRecipes,
->>>>>>> ce48ae61
   },
 });
 
