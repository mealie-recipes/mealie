<template>
  <v-card :loading="backupLoading" class="mt-3">
    <v-card-title class="headline">
<<<<<<< HEAD
      {{ $t("settings.backup-and-exports") }}
=======
      {{$t('settings.backup-and-exports')}}
>>>>>>> 3ec0f2ec
    </v-card-title>
    <v-divider></v-divider>

    <v-card-text>
<<<<<<< HEAD
      <v-row>
        <v-col cols="12" md="6" ss="12">
          <NewBackupCard @created="processFinished" />
        </v-col>
        <v-col cols="12" md="6" sm="12">
          <p>
            {{ $t("settings.backup-info") }}
          </p>
        </v-col>
      </v-row>
      <v-divider class="my-3"></v-divider>
      <v-card-title class="mt-n6">
        {{ $t("settings.available-backups") }}
        <span>
          <UploadBtn
            class="mt-1"
            url="/api/backups/upload"
            @uploaded="getAvailableBackups"
          />
        </span>
        <v-spacer></v-spacer>
      </v-card-title>
      <AvailableBackupCard
=======
      <p>
        {{$t('settings.backup-info')}}
      </p>

      <v-row dense align="center">
        <v-col dense cols="12" sm="12" md="4">
          <v-text-field v-model="backupTag" :label="$t('settings.backup-tag')"></v-text-field>
        </v-col>
        <v-col cols="12" sm="12" md="3">
          <v-combobox
            auto-select-first
            :label="$t('settings.markdown-template')"
            :items="availableTemplates"
            v-model="selectedTemplate"
          ></v-combobox>
        </v-col>
        <v-col dense cols="12" sm="12" md="2">
          <v-btn block text color="accent" @click="createBackup" width="165">
            {{$t('settings.backup-recipes')}}
          </v-btn>
        </v-col>
      </v-row>
      <BackupCard
>>>>>>> 3ec0f2ec
        @loading="backupLoading = true"
        @finished="processFinished"
        :backups="availableBackups"
      />
      <SuccessFailureAlert
        ref="report"
        :title="$t('settings.backup.backup-restore-report')"
        :success-header="$t('settings.backup.successfully-imported')"
        :success="successfulImports"
        :failed-header="$t('settings.backup.failed-imports')"
        :failed="failedImports"
      />
    </v-card-text>
  </v-card>
</template>

<script>
import api from "../../../api";
import SuccessFailureAlert from "../../UI/SuccessFailureAlert";
<<<<<<< HEAD
import UploadBtn from "../../UI/UploadBtn";
import AvailableBackupCard from "./AvailableBackupCard";
import NewBackupCard from "./NewBackupCard";
=======
import BackupCard from "./BackupCard";
>>>>>>> 3ec0f2ec

export default {
  components: {
    SuccessFailureAlert,
<<<<<<< HEAD
    UploadBtn,
    AvailableBackupCard,
    NewBackupCard,
=======
    BackupCard,
>>>>>>> 3ec0f2ec
  },
  data() {
    return {
      failedImports: [],
      successfulImports: [],
      backupLoading: false,
      availableBackups: [],
    };
  },
  mounted() {
    this.getAvailableBackups();
  },
  methods: {
    async getAvailableBackups() {
      let response = await api.backups.requestAvailable();
      this.availableBackups = response.imports;
      this.availableTemplates = response.templates;
    },
    deleteBackup() {
      if (this.$refs.form.validate()) {
        this.backupLoading = true;

        api.backups.delete(this.selectedBackup);
        this.getAvailableBackups();

        this.selectedBackup = null;
        this.backupLoading = false;
      }
    },
<<<<<<< HEAD
    processFinished(successful = null, failed = null) {
      this.getAvailableBackups();
      this.backupLoading = false;
      this.successfulImports = successful;
      this.failedImports = failed;
      this.$refs.report.open();
=======
    async createBackup() {
      this.backupLoading = true;

      let response = await api.backups.create(this.backupTag, this.templates);

      if (response.status == 201) {
        this.selectedBackup = null;
        this.getAvailableBackups();
        this.backupLoading = false;
      }
>>>>>>> 3ec0f2ec
    },
    processFinished(successful = null, failed = null) {
      this.getAvailableBackups();
      this.backupLoading = false;
      this.successfulImports = successful;
      this.failedImports = failed;
    },
  },
};
</script>

<style>
</style><|MERGE_RESOLUTION|>--- conflicted
+++ resolved
@@ -1,16 +1,11 @@
 <template>
   <v-card :loading="backupLoading" class="mt-3">
     <v-card-title class="headline">
-<<<<<<< HEAD
       {{ $t("settings.backup-and-exports") }}
-=======
-      {{$t('settings.backup-and-exports')}}
->>>>>>> 3ec0f2ec
     </v-card-title>
     <v-divider></v-divider>
 
     <v-card-text>
-<<<<<<< HEAD
       <v-row>
         <v-col cols="12" md="6" ss="12">
           <NewBackupCard @created="processFinished" />
@@ -34,31 +29,6 @@
         <v-spacer></v-spacer>
       </v-card-title>
       <AvailableBackupCard
-=======
-      <p>
-        {{$t('settings.backup-info')}}
-      </p>
-
-      <v-row dense align="center">
-        <v-col dense cols="12" sm="12" md="4">
-          <v-text-field v-model="backupTag" :label="$t('settings.backup-tag')"></v-text-field>
-        </v-col>
-        <v-col cols="12" sm="12" md="3">
-          <v-combobox
-            auto-select-first
-            :label="$t('settings.markdown-template')"
-            :items="availableTemplates"
-            v-model="selectedTemplate"
-          ></v-combobox>
-        </v-col>
-        <v-col dense cols="12" sm="12" md="2">
-          <v-btn block text color="accent" @click="createBackup" width="165">
-            {{$t('settings.backup-recipes')}}
-          </v-btn>
-        </v-col>
-      </v-row>
-      <BackupCard
->>>>>>> 3ec0f2ec
         @loading="backupLoading = true"
         @finished="processFinished"
         :backups="availableBackups"
@@ -78,24 +48,16 @@
 <script>
 import api from "../../../api";
 import SuccessFailureAlert from "../../UI/SuccessFailureAlert";
-<<<<<<< HEAD
 import UploadBtn from "../../UI/UploadBtn";
 import AvailableBackupCard from "./AvailableBackupCard";
 import NewBackupCard from "./NewBackupCard";
-=======
-import BackupCard from "./BackupCard";
->>>>>>> 3ec0f2ec
 
 export default {
   components: {
     SuccessFailureAlert,
-<<<<<<< HEAD
     UploadBtn,
     AvailableBackupCard,
     NewBackupCard,
-=======
-    BackupCard,
->>>>>>> 3ec0f2ec
   },
   data() {
     return {
@@ -125,25 +87,12 @@
         this.backupLoading = false;
       }
     },
-<<<<<<< HEAD
     processFinished(successful = null, failed = null) {
       this.getAvailableBackups();
       this.backupLoading = false;
       this.successfulImports = successful;
       this.failedImports = failed;
       this.$refs.report.open();
-=======
-    async createBackup() {
-      this.backupLoading = true;
-
-      let response = await api.backups.create(this.backupTag, this.templates);
-
-      if (response.status == 201) {
-        this.selectedBackup = null;
-        this.getAvailableBackups();
-        this.backupLoading = false;
-      }
->>>>>>> 3ec0f2ec
     },
     processFinished(successful = null, failed = null) {
       this.getAvailableBackups();
