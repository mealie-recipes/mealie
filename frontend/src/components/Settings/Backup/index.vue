<template>
  <v-card :loading="backupLoading" class="mt-3" min-height="410px">
    <v-card-title class="headline">
      {{$t('settings.backup-and-exports')}}
    </v-card-title>
    <v-divider></v-divider>

    <v-card-text>
      <p>
        {{$t('settings.backup-info')}}
      </p>

      <v-row dense align="center">
        <v-col dense cols="12" sm="12" md="4">
          <v-text-field v-model="backupTag" :label="$t('settings.backup-tag')"></v-text-field>
        </v-col>
        <v-col cols="12" sm="12" md="3">
          <v-combobox
            auto-select-first
            :label="$t('settings.markdown-template')"
            :items="availableTemplates"
            v-model="selectedTemplate"
          ></v-combobox>
        </v-col>
        <v-col dense cols="12" sm="12" md="2">
<<<<<<< HEAD
          <v-btn block color="accent" @click="createBackup" width="165">
            {{$t('settings.backup-recipes')}}
          </v-btn>
        </v-col>
      </v-row>

      <v-row dense align="center">
        <v-col dense cols="12" sm="12" md="4">
          <v-form ref="form">
            <v-combobox
              auto-select-first
              :label="$t('settings.select-a-backup-for-import')"
              :items="availableBackups"
              v-model="selectedBackup"
              :rules="[(v) => !!v || $t('settings.backup-selection-is-required')]"
              required
            ></v-combobox>
          </v-form>
        </v-col>
        <v-col dense cols="12" sm="12" md="3" lg="2">
          <v-btn block color="accent" @click="importBackup">
            {{$t('settings.import-backup')}}
          </v-btn>
        </v-col>
        <v-col dense cols="12" sm="12" md="2" lg="2">
          <v-btn block color="error" @click="deleteBackup">
            {{$t('settings.delete-backup')}}
          </v-btn>
        </v-col>
      </v-row>
=======
          <v-btn block text color="accent" @click="createBackup" width="165">
            Backup Recipes
          </v-btn>
        </v-col>
      </v-row>
      <BackupCard
        @loading="backupLoading = true"
        @finished="processFinished"
        :backups="availableBackups"
      />
>>>>>>> b689c471
      <SuccessFailureAlert
        success-header="Successfully Imported"
        :success="successfulImports"
        failed-header="Failed Imports"
        :failed="failedImports"
      />
    </v-card-text>
  </v-card>
</template>

<script>
import api from "../../../api";
import SuccessFailureAlert from "../../UI/SuccessFailureAlert";
import BackupCard from "./BackupCard";

export default {
  components: {
    SuccessFailureAlert,
    BackupCard,
  },
  data() {
    return {
      failedImports: [],
      successfulImports: [],
      backupLoading: false,
      backupTag: null,
      selectedBackup: null,
      selectedTemplate: null,
      availableBackups: [],
      availableTemplates: [],
    };
  },
  mounted() {
    this.getAvailableBackups();
  },
  methods: {
    async getAvailableBackups() {
      let response = await api.backups.requestAvailable();
      this.availableBackups = response.imports;
      this.availableTemplates = response.templates;
    },
    deleteBackup() {
      if (this.$refs.form.validate()) {
        this.backupLoading = true;

        api.backups.delete(this.selectedBackup);
        this.getAvailableBackups();

        this.selectedBackup = null;
        this.backupLoading = false;
      }
    },
    async createBackup() {
      this.backupLoading = true;

      let response = await api.backups.create(this.backupTag, this.templates);

      if (response.status == 201) {
        this.selectedBackup = null;
        this.getAvailableBackups();
        this.backupLoading = false;
      }
    },
    processFinished(successful = null, failed = null) {
      this.getAvailableBackups();
      this.backupLoading = false;
      this.successfulImports = successful;
      this.failedImports = failed;
    },
  },
};
</script>

<style>
</style><|MERGE_RESOLUTION|>--- conflicted
+++ resolved
@@ -23,40 +23,8 @@
           ></v-combobox>
         </v-col>
         <v-col dense cols="12" sm="12" md="2">
-<<<<<<< HEAD
-          <v-btn block color="accent" @click="createBackup" width="165">
+          <v-btn block text color="accent" @click="createBackup" width="165">
             {{$t('settings.backup-recipes')}}
-          </v-btn>
-        </v-col>
-      </v-row>
-
-      <v-row dense align="center">
-        <v-col dense cols="12" sm="12" md="4">
-          <v-form ref="form">
-            <v-combobox
-              auto-select-first
-              :label="$t('settings.select-a-backup-for-import')"
-              :items="availableBackups"
-              v-model="selectedBackup"
-              :rules="[(v) => !!v || $t('settings.backup-selection-is-required')]"
-              required
-            ></v-combobox>
-          </v-form>
-        </v-col>
-        <v-col dense cols="12" sm="12" md="3" lg="2">
-          <v-btn block color="accent" @click="importBackup">
-            {{$t('settings.import-backup')}}
-          </v-btn>
-        </v-col>
-        <v-col dense cols="12" sm="12" md="2" lg="2">
-          <v-btn block color="error" @click="deleteBackup">
-            {{$t('settings.delete-backup')}}
-          </v-btn>
-        </v-col>
-      </v-row>
-=======
-          <v-btn block text color="accent" @click="createBackup" width="165">
-            Backup Recipes
           </v-btn>
         </v-col>
       </v-row>
@@ -65,7 +33,6 @@
         @finished="processFinished"
         :backups="availableBackups"
       />
->>>>>>> b689c471
       <SuccessFailureAlert
         success-header="Successfully Imported"
         :success="successfulImports"
