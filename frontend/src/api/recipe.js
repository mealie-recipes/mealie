import { baseURL } from "./api-utils";
import { apiReq } from "./api-utils";
import { store } from "../store";
import i18n from '@/i18n.js';

const prefix = baseURL + "recipes/";

const recipeURLs = {
  allRecipes: baseURL + "recipes",
  summary: baseURL + "recipes" + "/summary",
  allRecipesByCategory: prefix + "category",
  create: prefix + "create",
  createByURL: prefix + "create-url",
  recipe: slug => prefix + slug,
  update: slug => prefix + slug,
  delete: slug => prefix + slug,
  recipeImage: slug => `${prefix}${slug}/image`,
  updateImage: slug => `${prefix}${slug}/image`,
  createAsset: slug => `${prefix}${slug}/asset`,
};

export const recipeAPI = {
  /**
   * Create a Recipe by URL
   * @param {string} recipeURL
   * @returns {string} Recipe Slug
   */
  async createByURL(recipeURL) {
    const response = await apiReq.post(
      recipeURLs.createByURL, 
      { url: recipeURL },
      function() { return i18n.t('recipe.recipe-creation-failed'); },
      function() { return i18n.t('recipe.recipe-created'); }
    );

    store.dispatch("requestRecentRecipes");
    return response;
  },

  async getAllByCategory(categories) {
    let response = await apiReq.post(
      recipeURLs.allRecipesByCategory,
      categories
    );
    return response.data;
  },

  async create(recipeData) {
    const response = await apiReq.post(
      recipeURLs.create, 
      recipeData,
      function() { return i18n.t('recipe.recipe-creation-failed'); },
      function() { return i18n.t('recipe.recipe-created'); }
    );
    store.dispatch("requestRecentRecipes");
    return response.data;
  },

  async requestDetails(recipeSlug) {
    let response = await apiReq.get(recipeURLs.recipe(recipeSlug));
    return response.data;
  },

  updateImage(recipeSlug, fileObject, overrideSuccessMsg = false) {
    const formData = new FormData();
    formData.append("image", fileObject);
    formData.append("extension", fileObject.name.split(".").pop());

    let successMessage = null;
    if(!overrideSuccessMsg) {
      successMessage = function() { return overrideSuccessMsg ? null : i18n.t('recipe.recipe-image-updated'); };
    }
    
    return apiReq.put(
      recipeURLs.updateImage(recipeSlug), 
      formData,
      function() { return i18n.t('general.image-upload-failed'); },
      successMessage
    );
  },

<<<<<<< HEAD
  updateImagebyURL(slug, url) {
    return apiReq.post(
      recipeURLs.updateImage(slug), 
      { url: url },
      function() { return i18n.t('general.image-upload-failed'); },
      function() { return i18n.t('recipe.recipe-image-updated'); }
    );
  },

  async update(data) {
    let response = await apiReq.put(
      recipeURLs.update(data.slug),
      data, 
      function() { return i18n.t('recipe.recipe-update-failed'); },
      function() { return i18n.t('recipe.recipe-updated'); }
    );
    if(response) {
      store.dispatch("patchRecipe", response.data);
      return response.data.slug; // ! Temporary until I rewrite to refresh page without additional request
    }
=======
  async createAsset(recipeSlug, fileObject, name, icon) {
    const fd = new FormData();
    fd.append("file", fileObject);
    fd.append("extension", fileObject.name.split(".").pop());
    fd.append("name", name);
    fd.append("icon", icon);
    let response = apiReq.post(recipeURLs.createAsset(recipeSlug), fd);
    return response;
  },

  async updateImagebyURL(slug, url) {
    const response = apiReq.post(recipeURLs.updateImage(slug), { url: url });
    return response;
  },

  async update(data) {
    console.log(data)
    let response = await apiReq.put(recipeURLs.update(data.slug), data);
    store.dispatch("patchRecipe", response.data);
    return response.data.slug; // ! Temporary until I rewrite to refresh page without additional request
>>>>>>> 861020ff
  },

  async patch(data) {
    let response = await apiReq.patch(recipeURLs.update(data.slug), data);
    store.dispatch("patchRecipe", response.data);
    return response.data;
  },

  delete(recipeSlug) {
    return apiReq.delete(
      recipeURLs.delete(recipeSlug),
      null,
      function() { return i18n.t('recipe.unable-to-delete-recipe'); },
      function() { return i18n.t('recipe.recipe-deleted'); }
    );
  },

  async allSummary(start = 0, limit = 9999) {
    const response = await apiReq.get(recipeURLs.summary, {
      params: { start: start, limit: limit },
    });
    return response.data;
  },

  recipeImage(recipeSlug) {
    return `/api/recipes/${recipeSlug}/image?image_type=original`;
  },

  recipeSmallImage(recipeSlug) {
    return `/api/recipes/${recipeSlug}/image?image_type=small`;
  },

  recipeTinyImage(recipeSlug) {
    return `/api/recipes/${recipeSlug}/image?image_type=tiny`;
  },
};<|MERGE_RESOLUTION|>--- conflicted
+++ resolved
@@ -79,38 +79,6 @@
     );
   },
 
-<<<<<<< HEAD
-  updateImagebyURL(slug, url) {
-    return apiReq.post(
-      recipeURLs.updateImage(slug), 
-      { url: url },
-      function() { return i18n.t('general.image-upload-failed'); },
-      function() { return i18n.t('recipe.recipe-image-updated'); }
-    );
-  },
-
-  async update(data) {
-    let response = await apiReq.put(
-      recipeURLs.update(data.slug),
-      data, 
-      function() { return i18n.t('recipe.recipe-update-failed'); },
-      function() { return i18n.t('recipe.recipe-updated'); }
-    );
-    if(response) {
-      store.dispatch("patchRecipe", response.data);
-      return response.data.slug; // ! Temporary until I rewrite to refresh page without additional request
-    }
-=======
-  async createAsset(recipeSlug, fileObject, name, icon) {
-    const fd = new FormData();
-    fd.append("file", fileObject);
-    fd.append("extension", fileObject.name.split(".").pop());
-    fd.append("name", name);
-    fd.append("icon", icon);
-    let response = apiReq.post(recipeURLs.createAsset(recipeSlug), fd);
-    return response;
-  },
-
   async updateImagebyURL(slug, url) {
     const response = apiReq.post(recipeURLs.updateImage(slug), { url: url });
     return response;
@@ -121,7 +89,6 @@
     let response = await apiReq.put(recipeURLs.update(data.slug), data);
     store.dispatch("patchRecipe", response.data);
     return response.data.slug; // ! Temporary until I rewrite to refresh page without additional request
->>>>>>> 861020ff
   },
 
   async patch(data) {
