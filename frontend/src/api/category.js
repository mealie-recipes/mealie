import { baseURL } from "./api-utils";
import { apiReq } from "./api-utils";
import { store } from "@/store";

const prefix = baseURL + "categories";

const categoryURLs = {
  getAll: `${prefix}`,
  getEmpty: `${prefix}/empty`,
  getCategory: category => `${prefix}/${category}`,
  deleteCategory: category => `${prefix}/${category}`,
  updateCategory: category => `${prefix}/${category}`,
};

export const categoryAPI = {
  async getAll() {
    let response = await apiReq.get(categoryURLs.getAll);
    return response.data;
  },
  async getEmpty() {
    let response = await apiReq.get(categoryURLs.getEmpty);
    return response.data;
  },
  async create(name) {
    let response = await apiReq.post(categoryURLs.getAll, { name: name });
    store.dispatch("requestCategories");
    return response.data;
  },
  async getRecipesInCategory(category) {
    let response = await apiReq.get(categoryURLs.getCategory(category));
    return response.data;
  },
  async update(name, newName, overrideRequest = false) {
    let response = await apiReq.put(categoryURLs.updateCategory(name), {
      name: newName,
    });
    if (!overrideRequest) {
      store.dispatch("requestCategories");
    }
    return response.data;
  },
  async delete(category, overrideRequest = false) {
    let response = await apiReq.delete(categoryURLs.deleteCategory(category));
<<<<<<< HEAD
    store.dispatch("requestCategories");
    return response;
=======
    if (!overrideRequest) {
      store.dispatch("requestCategories");
    }
    return response.data;
>>>>>>> 783542b9
  },
};

const tagPrefix = baseURL + "tags";

const tagURLs = {
  getAll: `${tagPrefix}`,
  getEmpty: `${tagPrefix}/empty`,
  getTag: tag => `${tagPrefix}/${tag}`,
  deleteTag: tag => `${tagPrefix}/${tag}`,
  updateTag: tag => `${tagPrefix}/${tag}`,
};

export const tagAPI = {
  async getAll() {
    let response = await apiReq.get(tagURLs.getAll);
    return response.data;
  },
  async getEmpty() {
    let response = await apiReq.get(tagURLs.getEmpty);
    return response.data;
  },
  async create(name) {
    let response = await apiReq.post(tagURLs.getAll, { name: name });
    store.dispatch("requestTags");
    return response.data;
  },
  async getRecipesInTag(tag) {
    let response = await apiReq.get(tagURLs.getTag(tag));
    return response.data;
  },
  async update(name, newName, overrideRequest = false) {
    let response = await apiReq.put(tagURLs.updateTag(name), { name: newName });

    if (!overrideRequest) {
      store.dispatch("requestTags");
    }

    return response.data;
  },
  async delete(tag, overrideRequest = false) {
    let response = await apiReq.delete(tagURLs.deleteTag(tag));
    if (!overrideRequest) {
      store.dispatch("requestTags");
    }
    return response.data;
  },
};<|MERGE_RESOLUTION|>--- conflicted
+++ resolved
@@ -41,15 +41,10 @@
   },
   async delete(category, overrideRequest = false) {
     let response = await apiReq.delete(categoryURLs.deleteCategory(category));
-<<<<<<< HEAD
-    store.dispatch("requestCategories");
-    return response;
-=======
     if (!overrideRequest) {
       store.dispatch("requestCategories");
     }
-    return response.data;
->>>>>>> 783542b9
+    return response;
   },
 };
 
