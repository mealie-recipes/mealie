--- conflicted
+++ resolved
@@ -63,11 +63,7 @@
   },
   created() {
     window.addEventListener("keyup", e => {
-<<<<<<< HEAD
       if (e.key == "/" && !document.activeElement.id.startsWith('input') ) {
-=======
-      if (e.key == "/") {
->>>>>>> 717d7ca0
         this.search = !this.search;
       }
     });
@@ -135,7 +131,6 @@
   border-left: 3px, solid, var(--v-success-base) !important;
   background-color: var(--v-success-base) !important;
 }
-<<<<<<< HEAD
 
 .notify-base {
   color: white !important;
@@ -155,8 +150,6 @@
 *::-webkit-scrollbar-thumb {
   background: grey;
 }
-=======
->>>>>>> 717d7ca0
 
 .notify-base {
   color: white !important;
