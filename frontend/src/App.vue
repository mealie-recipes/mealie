<template>
  <v-app>
    <TheAppBar />
    <v-main>
      <v-banner v-if="demo" sticky
        ><div class="text-center">
          <b> This is a Demo</b> | Username: changeme@email.com | Password: demo
        </div></v-banner
      >

      <v-slide-x-reverse-transition>
        <AddRecipeFab v-if="loggedIn" />
      </v-slide-x-reverse-transition>
      <router-view></router-view>
    </v-main>
    <FlashMessage :position="'right bottom'"></FlashMessage>
  </v-app>
</template>

<script>
import TheAppBar from "@/components/UI/TheAppBar";
import AddRecipeFab from "@/components/UI/AddRecipeFab";
import Vuetify from "./plugins/vuetify";
import { user } from "@/mixins/user";

export default {
  name: "App",

  components: {
    TheAppBar,
    AddRecipeFab,
  },

  mixins: [user],

  computed: {
    demo() {
      const appInfo = this.$store.getters.getAppInfo;
      return appInfo.demoStatus;
    },
    demo() {
      const appInfo = this.$store.getters.getAppInfo;
      return appInfo.demoStatus;
    },
  },

  created() {
    window.addEventListener("keyup", e => {
      if (e.key == "/" && !document.activeElement.id.startsWith("input")) {
        this.search = !this.search;
      }
    });
    this.$store.dispatch("initLang", { currentVueComponent: this });
  },

  async mounted() {
    this.$store.dispatch("initTheme");
    this.$store.dispatch("requestRecentRecipes");
    this.$store.dispatch("refreshToken");
    this.$store.dispatch("requestCurrentGroup");
    this.$store.dispatch("requestCategories");
    this.$store.dispatch("requestTags");
    this.darkModeSystemCheck();
    this.darkModeAddEventListener();
    this.$store.dispatch("requestAppInfo");
  },

<<<<<<< HEAD
=======
  data: () => ({
    search: false,
  }),
>>>>>>> bc595d5c
  methods: {
    // For Later!

    /**
     * Checks if 'system' is set for dark mode and then sets the corrisponding value for vuetify
     */
    darkModeSystemCheck() {
      if (this.$store.getters.getDarkMode === "system")
        Vuetify.framework.theme.dark = window.matchMedia(
          "(prefers-color-scheme: dark)"
        ).matches;
    },
    /**
     * This will monitor the OS level darkmode and call to update dark mode.
     */
    darkModeAddEventListener() {
      const darkMediaQuery = window.matchMedia("(prefers-color-scheme: dark)");
      darkMediaQuery.addEventListener("change", () => {
        this.darkModeSystemCheck();
      });
    },
  },
};
</script>

<style>
.notify-info-color {
  border: 1px, solid, var(--v-info-base) !important;
  border-left: 3px, solid, var(--v-info-base) !important;
  background-color: var(--v-info-base) !important;
}

.notify-warning-color {
  border: 1px, solid, var(--v-warning-base) !important;
  border-left: 3px, solid, var(--v-warning-base) !important;
  background-color: var(--v-warning-base) !important;
}

.notify-error-color {
  border: 1px, solid, var(--v-error-base) !important;
  border-left: 3px, solid, var(--v-error-base) !important;
  background-color: var(--v-error-base) !important;
}

.notify-success-color {
  border: 1px, solid, var(--v-success-base) !important;
  border-left: 3px, solid, var(--v-success-base) !important;
  background-color: var(--v-success-base) !important;
}

.notify-base {
  color: white !important;
  /* min-height: 50px; */
  margin-right: 60px;
  margin-bottom: -5px;
  opacity: 0.9 !important;
}

*::-webkit-scrollbar {
  width: 0.25rem;
}

*::-webkit-scrollbar-track {
  background: lightgray;
}

*::-webkit-scrollbar-thumb {
  background: grey;
}
</style><|MERGE_RESOLUTION|>--- conflicted
+++ resolved
@@ -65,12 +65,6 @@
     this.$store.dispatch("requestAppInfo");
   },
 
-<<<<<<< HEAD
-=======
-  data: () => ({
-    search: false,
-  }),
->>>>>>> bc595d5c
   methods: {
     // For Later!
 
