import Vue from "vue";
import App from "./App.vue";
import vuetify from "./plugins/vuetify";
import store from "./store/store";
import VueRouter from "vue-router";
import { routes } from "./routes";
<<<<<<< HEAD
import VueCookies from "vue-cookies";
import i18n from './i18n'
=======
>>>>>>> 5f25b249

Vue.config.productionTip = false;
Vue.use(VueRouter);

const router = new VueRouter({
  routes,
  mode: process.env.NODE_ENV === "production" ? "history" : "hash",
});

new Vue({
  vuetify,
  store,
  router,
  i18n,
  render: (h) => h(App)
}).$mount("#app");

// Truncate
let filter = function (text, length, clamp) {
  clamp = clamp || "...";
  let node = document.createElement("div");
  node.innerHTML = text;
  let content = node.textContent;
  return content.length > length ? content.slice(0, length) + clamp : content;
};

Vue.filter("truncate", filter);

export { router };

<|MERGE_RESOLUTION|>--- conflicted
+++ resolved
@@ -4,11 +4,8 @@
 import store from "./store/store";
 import VueRouter from "vue-router";
 import { routes } from "./routes";
-<<<<<<< HEAD
 import VueCookies from "vue-cookies";
 import i18n from './i18n'
-=======
->>>>>>> 5f25b249
 
 Vue.config.productionTip = false;
 Vue.use(VueRouter);
