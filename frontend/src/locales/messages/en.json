--- conflicted
+++ resolved
@@ -147,7 +147,6 @@
   },
   "search": {
     "search-mealie": "Search Mealie",
-<<<<<<< HEAD
     "search-placeholder": "Search...",
     "max-results": "Max Results",
     "category-filter": "Category Filter",
@@ -155,10 +154,8 @@
     "include": "Include",
     "exclude": "Exclude",
     "and": "And",
-    "or": "Or"
-=======
+    "or": "Or",
     "search": "Search"
->>>>>>> 2e339ee9
   },
   "settings": {
     "general-settings": "General Settings",
