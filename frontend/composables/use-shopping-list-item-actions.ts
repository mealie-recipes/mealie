import { computed, reactive, watch } from "@nuxtjs/composition-api";
import { useLocalStorage } from "@vueuse/core";
import { useUserApi } from "~/composables/api";
<<<<<<< HEAD
import { ShoppingListItemOut } from "~/lib/api/types/household";
=======
import { ShoppingListItemOut, ShoppingListOut } from "~/lib/api/types/group";
import { RequestResponse } from "~/lib/api/types/non-generated";
>>>>>>> 23c2eab6

const localStorageKey = "shopping-list-queue";
const queueTimeout = 5 * 60 * 1000;  // 5 minutes

type ItemQueueType = "create" | "update" | "delete";

interface ShoppingListQueue {
  create: ShoppingListItemOut[];
  update: ShoppingListItemOut[];
  delete: ShoppingListItemOut[];

  lastUpdate: number;
}

interface Storage {
  [key: string]: ShoppingListQueue;
}

export function useShoppingListItemActions(shoppingListId: string) {
  const api = useUserApi();
  const storage = useLocalStorage(localStorageKey, {} as Storage, { deep: true });
  const queue = reactive(getQueue());
  const queueEmpty = computed(() => !queue.create.length && !queue.update.length && !queue.delete.length);
  if (queueEmpty.value) {
    queue.lastUpdate = Date.now();
  }

  storage.value[shoppingListId] = { ...queue }
  watch(
    () => queue,
    (value) => {
      storage.value[shoppingListId] = { ...value }
    },
    {
      deep: true,
      immediate: true,
    },
  )

  function isValidQueueObject(obj: any): obj is ShoppingListQueue {
    if (typeof obj !== "object" || obj === null) {
      return false;
    }

    const hasRequiredProps = "create" in obj && "update" in obj && "delete" in obj && "lastUpdate" in obj;
    if (!hasRequiredProps) {
      return false;
    }

    const arraysValid = Array.isArray(obj.create) && Array.isArray(obj.update) && Array.isArray(obj.delete);
    // eslint-disable-next-line @typescript-eslint/no-unsafe-argument
    const lastUpdateValid = typeof obj.lastUpdate === "number" && !isNaN(new Date(obj.lastUpdate).getTime());

    return arraysValid && lastUpdateValid;
  }

  function createEmptyQueue(): ShoppingListQueue {
    const newQueue = { create: [], update: [], delete: [], lastUpdate: Date.now() };
    return newQueue;
  }

  function getQueue(): ShoppingListQueue {
    try {
      const fetchedQueue = storage.value[shoppingListId];
      if (!isValidQueueObject(fetchedQueue)) {
        console.log("Invalid queue object in local storage; resetting queue.");
        return createEmptyQueue();
      } else {
        return fetchedQueue;
      }
    } catch (error) {
      console.log("Error validating queue object in local storage; resetting queue.", error);
      return createEmptyQueue();
    }
  }

  function removeFromQueue(itemQueue: ShoppingListItemOut[], item: ShoppingListItemOut): boolean {
    const index = itemQueue.findIndex(i => i.id === item.id);
    if (index === -1) {
      return false;
    }

    itemQueue.splice(index, 1);
    return true;
  }

  async function getList() {
    const response = await api.shopping.lists.getOne(shoppingListId);
    return response.data;
  }

  function createItem(item: ShoppingListItemOut) {
    removeFromQueue(queue.create, item);
    queue.create.push(item);
  }

  function updateItem(item: ShoppingListItemOut) {
    const removedFromCreate = removeFromQueue(queue.create, item);
    if (removedFromCreate) {
      // this item hasn't been created yet, so we don't need to update it
      queue.create.push(item);
      return;
    }

    removeFromQueue(queue.update, item);
    queue.update.push(item);
  }

  function deleteItem(item: ShoppingListItemOut) {
    const removedFromCreate = removeFromQueue(queue.create, item);
    if (removedFromCreate) {
      // this item hasn't been created yet, so we don't need to delete it
      return;
    }

    removeFromQueue(queue.update, item);
    removeFromQueue(queue.delete, item);
    queue.delete.push(item);
  }

  function getQueueItems(itemQueueType: ItemQueueType) {
    return queue[itemQueueType];
  }

  function clearQueueItems(itemQueueType: ItemQueueType | "all", itemIds: string[] | null = null) {
    if (itemQueueType === "create" || itemQueueType === "all") {
      queue.create = itemIds ? queue.create.filter(item => !itemIds.includes(item.id)) : [];
    }
    if (itemQueueType === "update" || itemQueueType === "all") {
      queue.update = itemIds ? queue.update.filter(item => !itemIds.includes(item.id)) : [];
    }
    if (itemQueueType === "delete" || itemQueueType === "all") {
      queue.delete = itemIds ? queue.delete.filter(item => !itemIds.includes(item.id)) : [];
    }
    if (queueEmpty.value) {
      queue.lastUpdate = Date.now();
    }
  }

  function checkUpdateState(list: ShoppingListOut) {
    const cutoffDate = new Date(queue.lastUpdate + queueTimeout).toISOString();
    if (list.updateAt && list.updateAt > cutoffDate) {
      // If the queue is too far behind the shopping list to reliably do updates, we clear the queue
      console.log("Out of sync with server; clearing queue");
      clearQueueItems("all");
    }
  }

  /**
   * Processes the queue items and returns whether the processing was successful.
   */
  async function processQueueItems(
    action: (items: ShoppingListItemOut[]) => Promise<RequestResponse<any>>,
    itemQueueType: ItemQueueType,
  ): Promise<boolean> {
    let queueItems: ShoppingListItemOut[];
    try {
      queueItems = getQueueItems(itemQueueType);
      if (!queueItems.length) {
        return true;
      }
    } catch (error) {
      console.log(`Error fetching queue items of type ${itemQueueType}:`, error);
      clearQueueItems(itemQueueType);
      return false;
    }

    try {
      const itemsToProcess = [...queueItems];
      await action(itemsToProcess)
        .then(() => {
          if (window.$nuxt.isOnline) {
            clearQueueItems(itemQueueType, itemsToProcess.map(item => item.id));
          }
        });
    } catch (error) {
      console.log(`Error processing queue items of type ${itemQueueType}:`, error);
      clearQueueItems(itemQueueType);
      return false;
    }

    return true;
  }

  async function process() {
    if(queueEmpty.value) {
      queue.lastUpdate = Date.now();
      return;
    }

    const data = await getList();
    if (!data) {
      return;
    }
<<<<<<< HEAD

    const cutoffDate = new Date(queue.lastUpdate + queueTimeout).toISOString();
    if (data.updatedAt && data.updatedAt > cutoffDate) {
      // If the queue is too far behind the shopping list to reliably do updates, we clear the queue
      clearQueueItems("all");
    } else {
      // We send each bulk request one at a time, since the backend may merge items
      await processQueueItems((items) => api.shopping.items.deleteMany(items), "delete");
      await processQueueItems((items) => api.shopping.items.updateMany(items), "update");
      await processQueueItems((items) => api.shopping.items.createMany(items), "create");
    }

    // If we're online, the queue is fully processed, so we're up to date
    if (!isOffline.value) {
=======
    checkUpdateState(data);

    // We send each bulk request one at a time, since the backend may merge items
    // "failures" here refers to an actual error, rather than failing to reach the backend
    let failures = 0;
    if (!(await processQueueItems((items) => api.shopping.items.deleteMany(items), "delete"))) failures++;
    if (!(await processQueueItems((items) => api.shopping.items.updateMany(items), "update"))) failures++;
    if (!(await processQueueItems((items) => api.shopping.items.createMany(items), "create"))) failures++;

    // If we're online, or the queue is empty, the queue is fully processed, so we're up to date
    // Otherwise, if all three queue processes failed, we've already reset the queue, so we need to reset the date
    if (window.$nuxt.isOnline || queueEmpty.value || failures === 3) {
>>>>>>> 23c2eab6
      queue.lastUpdate = Date.now();
    }
  }

  return {
    getList,
    createItem,
    updateItem,
    deleteItem,
    process,
  };
}<|MERGE_RESOLUTION|>--- conflicted
+++ resolved
@@ -1,12 +1,8 @@
 import { computed, reactive, watch } from "@nuxtjs/composition-api";
 import { useLocalStorage } from "@vueuse/core";
 import { useUserApi } from "~/composables/api";
-<<<<<<< HEAD
-import { ShoppingListItemOut } from "~/lib/api/types/household";
-=======
-import { ShoppingListItemOut, ShoppingListOut } from "~/lib/api/types/group";
+import { ShoppingListItemOut, ShoppingListOut } from "~/lib/api/types/household";
 import { RequestResponse } from "~/lib/api/types/non-generated";
->>>>>>> 23c2eab6
 
 const localStorageKey = "shopping-list-queue";
 const queueTimeout = 5 * 60 * 1000;  // 5 minutes
@@ -201,22 +197,6 @@
     if (!data) {
       return;
     }
-<<<<<<< HEAD
-
-    const cutoffDate = new Date(queue.lastUpdate + queueTimeout).toISOString();
-    if (data.updatedAt && data.updatedAt > cutoffDate) {
-      // If the queue is too far behind the shopping list to reliably do updates, we clear the queue
-      clearQueueItems("all");
-    } else {
-      // We send each bulk request one at a time, since the backend may merge items
-      await processQueueItems((items) => api.shopping.items.deleteMany(items), "delete");
-      await processQueueItems((items) => api.shopping.items.updateMany(items), "update");
-      await processQueueItems((items) => api.shopping.items.createMany(items), "create");
-    }
-
-    // If we're online, the queue is fully processed, so we're up to date
-    if (!isOffline.value) {
-=======
     checkUpdateState(data);
 
     // We send each bulk request one at a time, since the backend may merge items
@@ -229,7 +209,6 @@
     // If we're online, or the queue is empty, the queue is fully processed, so we're up to date
     // Otherwise, if all three queue processes failed, we've already reset the queue, so we need to reset the date
     if (window.$nuxt.isOnline || queueEmpty.value || failures === 3) {
->>>>>>> 23c2eab6
       queue.lastUpdate = Date.now();
     }
   }
