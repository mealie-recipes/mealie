import { useAsync, ref } from "@nuxtjs/composition-api";
import { useAsyncKey } from "../use-utils";
import { useUserApi } from "~/composables/api";
import { Recipe } from "~/types/api-types/recipe";

export const allRecipes = ref<Recipe[]>([]);
export const recentRecipes = ref<Recipe[]>([]);

const rand = (n: number) => Math.floor(Math.random() * n);

function swap(t: Array<unknown>, i: number, j: number) {
  const q = t[i];
  t[i] = t[j];
  t[j] = q;
  return t;
}

export const useSorter = () => {
  function sortAToZ(list: Array<Recipe>) {
    list.sort((a, b) => {
      const textA: string = a.name?.toUpperCase() ?? "";
      const textB: string = b.name?.toUpperCase() ?? "";
      return textA < textB ? -1 : textA > textB ? 1 : 0;
    });
  }
  function sortByCreated(list: Array<Recipe>) {
    list.sort((a, b) => ((a.dateAdded ?? "") > (b.dateAdded ?? "") ? -1 : 1));
  }
  function sortByUpdated(list: Array<Recipe>) {
    list.sort((a, b) => ((a.dateUpdated ?? "") > (b.dateUpdated ?? "") ? -1 : 1));
  }
  function sortByRating(list: Array<Recipe>) {
    list.sort((a, b) => ((a.rating ?? 0) > (b.rating ?? 0) ? -1 : 1));
  }

  function randomRecipe(list: Array<Recipe>): Recipe {
    return list[Math.floor(Math.random() * list.length)];
  }

  function shuffle(list: Array<Recipe>) {
    let last = list.length;
    let n;
    while (last > 0) {
      n = rand(last);
      swap(list, n, --last);
    }
  }

  return {
    sortAToZ,
    sortByCreated,
    sortByUpdated,
    sortByRating,
    randomRecipe,
    shuffle,
  };
};

export const useLazyRecipes = function () {
  const api = useUserApi();

  const recipes = ref<Recipe[]>([]);

<<<<<<< HEAD
  async function fetchMore(page: number, perPage: number) {
    const { data } = await api.recipes.getAll(page, perPage);
=======
  async function fetchMore(start: number, limit: number, orderBy: string | null = null, orderDescending = true) {
    const { data } = await api.recipes.getAll(start, limit, { orderBy, orderDescending });
>>>>>>> c865bc77
    if (data) {
      data.data.forEach((recipe) => {
        recipes.value?.push(recipe);
      });
    }
  }

  return {
    recipes,
    fetchMore,
  };
};

export const useRecipes = (all = false, fetchRecipes = true) => {
  const api = useUserApi();

  // recipes is non-reactive!!
  const { recipes, page, perPage } = (() => {
    if (all) {
      return {
        recipes: allRecipes,
        page: 1,
        perPage: -1,
      };
    } else {
      return {
        recipes: recentRecipes,
        page: 1,
        perPage: 30,
      };
    }
  })();

  async function refreshRecipes() {
<<<<<<< HEAD
    const { data } = await api.recipes.getAll(page, perPage, { loadFood: true });
=======
    const { data } = await api.recipes.getAll(start, end, { loadFood: true, orderBy: "created_at" });
>>>>>>> c865bc77
    if (data) {
      recipes.value = data.data;
    }
  }

  function getAllRecipes() {
    useAsync(async () => {
      await refreshRecipes();
    }, useAsyncKey());
  }

  function assignSorted(val: Array<Recipe>) {
    recipes.value = val;
  }

  if (fetchRecipes) {
    getAllRecipes();
  }

  return { getAllRecipes, assignSorted, refreshRecipes };
};<|MERGE_RESOLUTION|>--- conflicted
+++ resolved
@@ -61,13 +61,8 @@
 
   const recipes = ref<Recipe[]>([]);
 
-<<<<<<< HEAD
-  async function fetchMore(page: number, perPage: number) {
-    const { data } = await api.recipes.getAll(page, perPage);
-=======
-  async function fetchMore(start: number, limit: number, orderBy: string | null = null, orderDescending = true) {
-    const { data } = await api.recipes.getAll(start, limit, { orderBy, orderDescending });
->>>>>>> c865bc77
+  async function fetchMore(page: number, perPage: number, orderBy: string | null = null, orderDirection = "desc") {
+    const { data } = await api.recipes.getAll(page, perPage, { orderBy, orderDirection });
     if (data) {
       data.data.forEach((recipe) => {
         recipes.value?.push(recipe);
@@ -102,11 +97,7 @@
   })();
 
   async function refreshRecipes() {
-<<<<<<< HEAD
-    const { data } = await api.recipes.getAll(page, perPage, { loadFood: true });
-=======
-    const { data } = await api.recipes.getAll(start, end, { loadFood: true, orderBy: "created_at" });
->>>>>>> c865bc77
+    const { data } = await api.recipes.getAll(page, perPage, { loadFood: true, orderBy: "created_at" });
     if (data) {
       recipes.value = data.data;
     }
