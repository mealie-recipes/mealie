--- conflicted
+++ resolved
@@ -21,10 +21,10 @@
   useMobileCards: boolean;
 }
 
-<<<<<<< HEAD
 export interface UserShoppingListPreferences {
   viewByLabel: boolean;
-=======
+}
+
 export function useUserPrintPreferences(): Ref<UserPrintPreferences> {
   const fromStorage = useLocalStorage(
     "recipe-print-preferences",
@@ -39,7 +39,6 @@
   ) as unknown as Ref<UserPrintPreferences>;
 
   return fromStorage;
->>>>>>> df8459a9
 }
 
 export function useUserSortPreferences(): Ref<UserRecipePreferences> {
