import { BaseCRUDAPI } from "../base/base-clients";
import { RecipeIngredient } from "../types/recipe";
import { ApiRequestInstance } from "~/lib/api/types/non-generated";
import {
  ShoppingListCreate,
  ShoppingListItemCreate,
  ShoppingListItemOut,
  ShoppingListItemUpdateBulk,
  ShoppingListMultiPurposeLabelUpdate,
  ShoppingListOut,
  ShoppingListUpdate,
} from "~/lib/api/types/group";

const prefix = "/api";

const routes = {
  shoppingLists: `${prefix}/groups/shopping/lists`,
  shoppingListsId: (id: string) => `${prefix}/groups/shopping/lists/${id}`,
  shoppingListIdAddRecipe: (id: string, recipeId: string) => `${prefix}/groups/shopping/lists/${id}/recipe/${recipeId}`,
  shoppingListIdRemoveRecipe: (id: string, recipeId: string) => `${prefix}/groups/shopping/lists/${id}/recipe/${recipeId}/delete`,
  shoppingListIdUpdateLabelSettings: (id: string) => `${prefix}/groups/shopping/lists/${id}/label-settings`,

  shoppingListItems: `${prefix}/groups/shopping/items`,
  shoppingListItemsId: (id: string) => `${prefix}/groups/shopping/items/${id}`,
};

export class ShoppingListsApi extends BaseCRUDAPI<ShoppingListCreate, ShoppingListOut, ShoppingListUpdate> {
  baseRoute = routes.shoppingLists;
  itemRoute = routes.shoppingListsId;

<<<<<<< HEAD
  async addRecipe(itemId: string, recipeId: string, recipeIncrementQuantity = 1) {
    return await this.requests.post(routes.shoppingListIdAddRecipe(itemId, recipeId), { recipeIncrementQuantity });
=======
  async addRecipe(itemId: string, recipeId: string, recipeIncrementQuantity = 1, recipeIngredients: RecipeIngredient[] | null = null) {
    return await this.requests.post(routes.shoppingListIdAddRecipe(itemId, recipeId), { recipeIncrementQuantity, recipeIngredients });
>>>>>>> df8459a9
  }

  async removeRecipe(itemId: string, recipeId: string, recipeDecrementQuantity = 1) {
    return await this.requests.post(routes.shoppingListIdRemoveRecipe(itemId, recipeId), { recipeDecrementQuantity });
<<<<<<< HEAD
  }

  async updateLabelSettings(itemId: string, listSettings: ShoppingListMultiPurposeLabelUpdate[]) {
    return await this.requests.put(routes.shoppingListIdUpdateLabelSettings(itemId), listSettings);
=======
>>>>>>> df8459a9
  }
}

export class ShoppingListItemsApi extends BaseCRUDAPI<
  ShoppingListItemCreate,
  ShoppingListItemOut,
  ShoppingListItemUpdateBulk
> {
  baseRoute = routes.shoppingListItems;
  itemRoute = routes.shoppingListItemsId;

  async updateMany(items: ShoppingListItemOut[]) {
    return await this.requests.put(routes.shoppingListItems, items);
  }

  async deleteMany(items: ShoppingListItemOut[]) {
    let query = "?";

    items.forEach((item) => {
      query += `ids=${item.id}&`;
    });

    return await this.requests.delete(routes.shoppingListItems + query);
  }
}

export class ShoppingApi {
  public lists: ShoppingListsApi;
  public items: ShoppingListItemsApi;

  constructor(requests: ApiRequestInstance) {
    this.lists = new ShoppingListsApi(requests);
    this.items = new ShoppingListItemsApi(requests);
  }
}<|MERGE_RESOLUTION|>--- conflicted
+++ resolved
@@ -28,24 +28,16 @@
   baseRoute = routes.shoppingLists;
   itemRoute = routes.shoppingListsId;
 
-<<<<<<< HEAD
-  async addRecipe(itemId: string, recipeId: string, recipeIncrementQuantity = 1) {
-    return await this.requests.post(routes.shoppingListIdAddRecipe(itemId, recipeId), { recipeIncrementQuantity });
-=======
   async addRecipe(itemId: string, recipeId: string, recipeIncrementQuantity = 1, recipeIngredients: RecipeIngredient[] | null = null) {
     return await this.requests.post(routes.shoppingListIdAddRecipe(itemId, recipeId), { recipeIncrementQuantity, recipeIngredients });
->>>>>>> df8459a9
   }
 
   async removeRecipe(itemId: string, recipeId: string, recipeDecrementQuantity = 1) {
     return await this.requests.post(routes.shoppingListIdRemoveRecipe(itemId, recipeId), { recipeDecrementQuantity });
-<<<<<<< HEAD
   }
 
   async updateLabelSettings(itemId: string, listSettings: ShoppingListMultiPurposeLabelUpdate[]) {
     return await this.requests.put(routes.shoppingListIdUpdateLabelSettings(itemId), listSettings);
-=======
->>>>>>> df8459a9
   }
 }
 
