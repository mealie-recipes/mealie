<template>
  <v-container v-if="shoppingList" class="md-container">
    <BasePageTitle divider>
      <template #header>
        <v-img max-height="100" max-width="100" :src="require('~/static/svgs/shopping-cart.svg')"></v-img>
      </template>
      <template #title> {{ shoppingList.name }} </template>
    </BasePageTitle>

    <!-- Viewer -->
    <section v-if="!edit" class="py-2">
      <div v-if="!byLabel">
        <draggable :value="shoppingList.listItems" handle=".handle" @input="updateIndex">
          <v-lazy v-for="(item, index) in listItems.unchecked" :key="item.id">
            <ShoppingListItem
              v-model="listItems.unchecked[index]"
              class="my-2 my-sm-0"
              :labels="allLabels"
              :units="allUnits || []"
              :foods="allFoods || []"
              @checked="saveListItem(item)"
              @save="saveListItem(item)"
              @delete="deleteListItem(item)"
            />
          </v-lazy>
        </draggable>
      </div>

      <!-- View By Label -->
      <div v-else>
        <div v-for="(value, key) in itemsByLabel" :key="key" class="mb-6">
          <div @click="toggleShowChecked()">
            <span>
              <v-icon>
                {{ $globals.icons.tags }}
              </v-icon>
            </span>
            {{ key }}
          </div>
          <v-lazy v-for="(item, index) in value" :key="item.id">
            <ShoppingListItem
              v-model="value[index]"
              :labels="allLabels"
              :units="allUnits || []"
              :foods="allFoods || []"
              @checked="saveListItem(item)"
              @save="saveListItem(item)"
              @delete="deleteListItem(item)"
            />
          </v-lazy>
        </div>
      </div>

      <!-- Create Item -->
      <div v-if="createEditorOpen">
        <ShoppingListItemEditor
          v-model="createListItemData"
          class="my-4"
          :labels="allLabels"
          :units="allUnits || []"
          :foods="allFoods || []"
          @delete="createEditorOpen = false"
          @cancel="createEditorOpen = false"
          @save="createListItem"
        />
      </div>
      <div v-else class="mt-4 d-flex justify-end">
        <BaseButton create @click="createEditorOpen = true" />
      </div>

      <!-- Action Bar -->
      <div class="d-flex justify-end mb-4 mt-2">
        <BaseButtonGroup
          :buttons="[
            {
              icon: $globals.icons.contentCopy,
              text: '',
              event: 'edit',
              children: [
                {
                  icon: $globals.icons.contentCopy,
                  text: 'Copy as Text',
                  event: 'copy-plain',
                },
                {
                  icon: $globals.icons.contentCopy,
                  text: 'Copy as Markdown',
                  event: 'copy-markdown',
                },
              ],
            },
            {
              icon: $globals.icons.delete,
              text: 'Delete Checked',
              event: 'delete',
            },
            {
              icon: $globals.icons.tags,
              text: 'Toggle Label Sort',
              event: 'sort-by-labels',
            },
            {
              icon: $globals.icons.checkboxBlankOutline,
              text: 'Uncheck All Items',
              event: 'uncheck',
            },
          ]"
          @edit="edit = true"
          @delete="deleteChecked"
          @uncheck="uncheckAll"
          @sort-by-labels="sortByLabels"
          @copy-plain="copyListItems('plain')"
          @copy-markdown="copyListItems('markdown')"
        />
      </div>

      <!-- Checked Items -->
      <div v-if="listItems.checked && listItems.checked.length > 0" class="mt-6">
        <button @click="toggleShowChecked()">
          <span>
            <v-icon>
              {{ showChecked ? $globals.icons.chevronDown : $globals.icons.chevronRight }}
            </v-icon>
          </span>
          {{ listItems.checked ? listItems.checked.length : 0 }} items checked
        </button>
        <v-divider class="my-4"></v-divider>
        <v-expand-transition>
          <div v-show="showChecked">
            <div v-for="(item, idx) in listItems.checked" :key="item.id">
              <ShoppingListItem
                v-model="listItems.checked[idx]"
                class="strike-through-note"
                :labels="allLabels"
                :units="allUnits || []"
                :foods="allFoods || []"
                @checked="saveListItem(item)"
                @save="saveListItem(item)"
                @delete="deleteListItem(item)"
              />
            </div>
          </div>
        </v-expand-transition>
      </div>
    </section>

    <!-- Recipe References -->
    <v-lazy v-if="shoppingList.recipeReferences && shoppingList.recipeReferences.length > 0">
      <section>
        <div>
          <span>
            <v-icon left class="mb-1">
              {{ $globals.icons.primary }}
            </v-icon>
          </span>
          {{ shoppingList.recipeReferences ? shoppingList.recipeReferences.length : 0 }} Linked Recipes
        </div>
        <v-divider class="my-4"></v-divider>
        <RecipeList :recipes="listRecipes">
          <template v-for="(recipe, index) in listRecipes" #[`actions-${recipe.id}`]>
            <v-list-item-action :key="'item-actions-decrease' + recipe.id">
              <v-btn icon @click.prevent="removeRecipeReferenceToList(recipe.id)">
                <v-icon color="grey lighten-1">{{ $globals.icons.minus }}</v-icon>
              </v-btn>
            </v-list-item-action>
            <div :key="'item-actions-quantity' + recipe.id" class="pl-3">
              {{ shoppingList.recipeReferences[index].recipeQuantity }}
            </div>
            <v-list-item-action :key="'item-actions-increase' + recipe.id">
              <v-btn icon @click.prevent="addRecipeReferenceToList(recipe.id)">
                <v-icon color="grey lighten-1">{{ $globals.icons.createAlt }}</v-icon>
              </v-btn>
            </v-list-item-action>
          </template>
        </RecipeList>
      </section>
    </v-lazy>

    <v-lazy>
      <div class="d-flex justify-end mt-10">
        <ButtonLink to="/shopping-lists/labels" text="Manage Labels" :icon="$globals.icons.tags" />
      </div>
    </v-lazy>
  </v-container>
</template>

<script lang="ts">
import draggable from "vuedraggable";

import { defineComponent, useAsync, useRoute, computed, ref } from "@nuxtjs/composition-api";
import { useToggle } from "@vueuse/core";
import { useCopyList } from "~/composables/use-copy";
import { useUserApi } from "~/composables/api";
import { useAsyncKey } from "~/composables/use-utils";
import ShoppingListItem from "~/components/Domain/ShoppingList/ShoppingListItem.vue";
import { MultiPurposeLabelOut } from "~/types/api-types/labels";
import { ShoppingListItemCreate, ShoppingListItemOut } from "~/types/api-types/group";
import RecipeList from "~/components/Domain/Recipe/RecipeList.vue";
import ShoppingListItemEditor from "~/components/Domain/ShoppingList/ShoppingListItemEditor.vue";
import { getDisplayText } from "~/composables/use-display-text";

type CopyTypes = "plain" | "markdown";

interface PresentLabel {
  id: string;
  name: string;
}

export default defineComponent({
  components: {
    draggable,
    ShoppingListItem,
    RecipeList,
    ShoppingListItemEditor,
  },
  setup() {
    const userApi = useUserApi();

    const edit = ref(false);
    const byLabel = ref(false);

    const route = useRoute();
    const id = route.value.params.id;

    // ===============================================================
    // Shopping List Actions

    const shoppingList = useAsync(async () => {
      return await fetchShoppingList();
    }, useAsyncKey());

    async function fetchShoppingList() {
      const { data } = await userApi.shopping.lists.getOne(id);
      return data;
    }

    async function refresh() {
      shoppingList.value = await fetchShoppingList();
    }

    // =====================================
    // List Item CRUD

    const listItems = computed(() => {
      return {
        checked: shoppingList.value?.listItems?.filter((item) => item.checked) ?? [],
        unchecked: shoppingList.value?.listItems?.filter((item) => !item.checked) ?? [],
      };
    });

    const [showChecked, toggleShowChecked] = useToggle(false);

    // =====================================
    // Copy List Items

    const copy = useCopyList();

    function copyListItems(copyType: CopyTypes) {
      const items = shoppingList.value?.listItems?.filter((item) => !item.checked);

      if (!items) {
        return;
      }

      const text = items.map((itm) => getDisplayText(itm.note, itm.quantity, itm.food, itm.unit));

      switch (copyType) {
        case "markdown":
          copy.copyMarkdownCheckList(text);
          break;
        default:
          copy.copyPlain(text);
          break;
      }
    }

    // =====================================
    // Check / Uncheck All

    function uncheckAll() {
      let hasChanged = false;
      shoppingList.value?.listItems?.forEach((item) => {
        if (item.checked) {
          hasChanged = true;
          item.checked = false;
        }
      });
      if (hasChanged) {
        updateListItems();
      }
    }

    function deleteChecked() {
      const checked = shoppingList.value?.listItems?.filter((item) => item.checked);

      if (!checked || checked?.length === 0) {
        return;
      }

      deleteListItems(checked);

      refresh();
    }

    // =====================================
    // List Item Context Menu

    const contextActions = {
      delete: "delete",
      setIngredient: "setIngredient",
    };

    const contextMenu = [
      { title: "Delete", action: contextActions.delete },
      { title: "Ingredient", action: contextActions.setIngredient },
    ];

    function contextMenuAction(action: string, item: ShoppingListItemOut, idx: number) {
      if (!shoppingList.value?.listItems) {
        return;
      }

      switch (action) {
        case contextActions.delete:
          shoppingList.value.listItems = shoppingList.value?.listItems.filter((itm) => itm.id !== item.id);
          break;
        case contextActions.setIngredient:
          shoppingList.value.listItems[idx].isFood = !shoppingList.value.listItems[idx].isFood;
          break;
        default:
          break;
      }
    }

    // =====================================
    // Labels, Units, Foods
    // TODO: Extract to Composable

    const allLabels = ref([] as MultiPurposeLabelOut[]);

    const allUnits = useAsync(async () => {
      const { data } = await userApi.units.getAll();
      return data ?? [];
    }, useAsyncKey());

    const allFoods = useAsync(async () => {
      const { data } = await userApi.foods.getAll();
      return data ?? [];
    }, useAsyncKey());

    function sortByLabels() {
      byLabel.value = !byLabel.value;
    }

    const presentLabels = computed(() => {
      const labels: PresentLabel[] = [];

      shoppingList.value?.listItems?.forEach((item) => {
        if (item.labelId && item.label) {
          labels.push({
<<<<<<< HEAD
=======
            // @ts-ignore TODO
>>>>>>> f7942088
            name: item.label.name,
            id: item.labelId,
          });
        }
      });

      return labels;
    });

    const itemsByLabel = computed(() => {
      const items: { [prop: string]: ShoppingListItemCreate[] } = {};

      const noLabel = {
        "No Label": [] as ShoppingListItemCreate[],
      };

      shoppingList.value?.listItems?.forEach((item) => {
        if (item.checked) {
          return;
        }

        if (item.labelId) {
          if (item.label && item.label.name in items) {
            items[item.label.name].push(item);
          } else if (item.label) {
            items[item.label.name] = [item];
          }
        } else {
          noLabel["No Label"].push(item);
        }
      });

      if (noLabel["No Label"].length > 0) {
        items["No Label"] = noLabel["No Label"];
      }

      return items;
    });

    async function refreshLabels() {
      const { data } = await userApi.multiPurposeLabels.getAll();
      allLabels.value = data ?? [];
    }

    refreshLabels();

    // =====================================
    // Add/Remove Recipe References

    const listRecipes = computed<Array<any>>(() => {
      return shoppingList.value?.recipeReferences?.map((ref) => ref.recipe) ?? [];
    });

    async function addRecipeReferenceToList(recipeId: number) {
      if (!shoppingList.value) {
        return;
      }

      const { data } = await userApi.shopping.lists.addRecipe(shoppingList.value.id, recipeId);

      if (data) {
        refresh();
      }
    }

    async function removeRecipeReferenceToList(recipeId: number) {
      if (!shoppingList.value) {
        return;
      }

      const { data } = await userApi.shopping.lists.removeRecipe(shoppingList.value.id, recipeId);

      if (data) {
        refresh();
      }
    }

    // =====================================
    // List Item CRUD

    async function saveListItem(item: ShoppingListItemOut) {
      if (!shoppingList.value) {
        return;
      }

      const { data } = await userApi.shopping.items.updateOne(item.id, item);

      if (data) {
        refresh();
      }
    }

    async function deleteListItem(item: ShoppingListItemOut) {
      if (!shoppingList.value) {
        return;
      }

      const { data } = await userApi.shopping.items.deleteOne(item.id);

      if (data) {
        refresh();
      }
    }

    // =====================================
    // Create New Item

    const createEditorOpen = ref(false);
    const createListItemData = ref<ShoppingListItemCreate>(ingredientResetFactory());

    function ingredientResetFactory(): ShoppingListItemCreate {
      return {
        shoppingListId: id,
        checked: false,
        position: shoppingList.value?.listItems?.length || 1,
        isFood: false,
        quantity: 1,
        note: "",
        unit: undefined,
        food: undefined,
        labelId: undefined,
      };
    }

    async function createListItem() {
      if (!shoppingList.value) {
        return;
      }

      const { data } = await userApi.shopping.items.createOne(createListItemData.value);

      if (data) {
        createListItemData.value = ingredientResetFactory();
        createEditorOpen.value = false;
        refresh();
      }
    }

    function updateIndex(data: ShoppingListItemOut[]) {
      if (shoppingList.value?.listItems) {
        shoppingList.value.listItems = data;
      }

      updateListItems();
    }

    async function deleteListItems(items: ShoppingListItemOut[]) {
      if (!shoppingList.value) {
        return;
      }

      const { data } = await userApi.shopping.items.deleteMany(items);

      if (data) {
        refresh();
      }
    }

    async function updateListItems() {
      if (!shoppingList.value?.listItems) {
        return;
      }

      // Set Position
      shoppingList.value.listItems = shoppingList.value.listItems.map((itm: ShoppingListItemOut, idx: number) => {
        itm.position = idx;
        return itm;
      });

      const { data } = await userApi.shopping.items.updateMany(shoppingList.value.listItems);

      if (data) {
        refresh();
      }
    }

    return {
      addRecipeReferenceToList,
      updateListItems,
      allLabels,
      byLabel,
      contextMenu,
      contextMenuAction,
      copyListItems,
      createEditorOpen,
      createListItem,
      createListItemData,
      deleteChecked,
      deleteListItem,
      edit,
      itemsByLabel,
      listItems,
      listRecipes,
      presentLabels,
      removeRecipeReferenceToList,
      saveListItem,
      shoppingList,
      showChecked,
      sortByLabels,
      toggleShowChecked,
      uncheckAll,
      updateIndex,
      allUnits,
      allFoods,
    };
  },
  head() {
    return {
      title: this.$t("shopping-list.shopping-list") as string,
    };
  },
});
</script>

<style scoped>
.number-input-container {
  max-width: 50px;
}
</style>
<|MERGE_RESOLUTION|>--- conflicted
+++ resolved
@@ -358,10 +358,6 @@
       shoppingList.value?.listItems?.forEach((item) => {
         if (item.labelId && item.label) {
           labels.push({
-<<<<<<< HEAD
-=======
-            // @ts-ignore TODO
->>>>>>> f7942088
             name: item.label.name,
             id: item.labelId,
           });
