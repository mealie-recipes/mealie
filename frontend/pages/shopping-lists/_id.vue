--- conflicted
+++ resolved
@@ -680,12 +680,7 @@
       loadingCounter.value -= 1;
 
       if (data) {
-<<<<<<< HEAD
-        createListItemData.value = ingredientResetFactory();
-=======
         createListItemData.value = listItemFactory(createListItemData.value.isFood || false);
-        createEditorOpen.value = false;
->>>>>>> 7e194887
         refresh();
       }
     }
