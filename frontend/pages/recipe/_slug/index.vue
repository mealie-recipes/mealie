--- conflicted
+++ resolved
@@ -33,14 +33,9 @@
         <v-img
           :key="imageKey"
           :max-width="enableLandscape ? null : '50%'"
-<<<<<<< HEAD
           min-height="50"
           :height="hideImage ? undefined : imageHeight"
           :src="recipeImage(recipe.slug, imageKey)"
-=======
-          :min-height="hideImage ? '50' : imageHeight"
-          :src="recipeImage(recipe.slug, '', imageKey)"
->>>>>>> 86c99b10
           class="d-print-none"
           @error="hideImage = true"
         >
