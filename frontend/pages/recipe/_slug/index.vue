--- conflicted
+++ resolved
@@ -33,13 +33,8 @@
         <v-img
           :key="imageKey"
           :max-width="enableLandscape ? null : '50%'"
-<<<<<<< HEAD
-          :height="hideImage ? '50' : imageHeight"
+          :min-height="hideImage ? '50' : imageHeight"
           :src="recipeImage(recipe.slug, '', imageKey)"
-=======
-          :min-height="hideImage ? '50' : imageHeight"
-          :src="recipeImage(recipe.slug, imageKey)"
->>>>>>> d5ab5ec6
           class="d-print-none"
           @error="hideImage = true"
         >
