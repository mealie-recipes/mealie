--- conflicted
+++ resolved
@@ -23,11 +23,7 @@
 help:
 	@python -c "$$PRINT_HELP_PYSCRIPT" < $(MAKEFILE_LIST)
 
-<<<<<<< HEAD
-clean-purge: clean ## ⚠️ Removes All Developer Data for a fresh server start
-=======
 purge: clean ## ⚠️  Removes All Developer Data for a fresh server start
->>>>>>> e95ca870
 	rm -r ./dev/data/recipes/
 	rm -r ./dev/data/users/
 	rm -f ./dev/data/mealie_v*.db
