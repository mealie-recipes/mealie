# This Content is Auto Generated for Pytest
prefix = "/api"

admin_about = "/api/admin/about"
"""`/api/admin/about`"""
admin_about_check = "/api/admin/about/check"
"""`/api/admin/about/check`"""
admin_about_statistics = "/api/admin/about/statistics"
"""`/api/admin/about/statistics`"""
admin_backups = "/api/admin/backups"
"""`/api/admin/backups`"""
admin_backups_upload = "/api/admin/backups/upload"
"""`/api/admin/backups/upload`"""
admin_email = "/api/admin/email"
"""`/api/admin/email`"""
admin_groups = "/api/admin/groups"
"""`/api/admin/groups`"""
admin_households = "/api/admin/households"
"""`/api/admin/households`"""
admin_maintenance = "/api/admin/maintenance"
"""`/api/admin/maintenance`"""
admin_maintenance_clean_images = "/api/admin/maintenance/clean/images"
"""`/api/admin/maintenance/clean/images`"""
admin_maintenance_clean_recipe_folders = "/api/admin/maintenance/clean/recipe-folders"
"""`/api/admin/maintenance/clean/recipe-folders`"""
admin_maintenance_clean_temp = "/api/admin/maintenance/clean/temp"
"""`/api/admin/maintenance/clean/temp`"""
admin_maintenance_storage = "/api/admin/maintenance/storage"
"""`/api/admin/maintenance/storage`"""
admin_users = "/api/admin/users"
"""`/api/admin/users`"""
admin_users_password_reset_token = "/api/admin/users/password-reset-token"
"""`/api/admin/users/password-reset-token`"""
admin_users_unlock = "/api/admin/users/unlock"
"""`/api/admin/users/unlock`"""
app_about = "/api/app/about"
"""`/api/app/about`"""
app_about_oidc = "/api/app/about/oidc"
"""`/api/app/about/oidc`"""
app_about_startup_info = "/api/app/about/startup-info"
"""`/api/app/about/startup-info`"""
app_about_theme = "/api/app/about/theme"
"""`/api/app/about/theme`"""
auth_logout = "/api/auth/logout"
"""`/api/auth/logout`"""
auth_refresh = "/api/auth/refresh"
"""`/api/auth/refresh`"""
auth_token = "/api/auth/token"
"""`/api/auth/token`"""
comments = "/api/comments"
"""`/api/comments`"""
foods = "/api/foods"
"""`/api/foods`"""
foods_merge = "/api/foods/merge"
"""`/api/foods/merge`"""
groups_households = "/api/groups/households"
"""`/api/groups/households`"""
groups_labels = "/api/groups/labels"
"""`/api/groups/labels`"""
groups_members = "/api/groups/members"
"""`/api/groups/members`"""
groups_migrations = "/api/groups/migrations"
"""`/api/groups/migrations`"""
groups_preferences = "/api/groups/preferences"
"""`/api/groups/preferences`"""
groups_reports = "/api/groups/reports"
"""`/api/groups/reports`"""
groups_seeders_foods = "/api/groups/seeders/foods"
"""`/api/groups/seeders/foods`"""
groups_seeders_labels = "/api/groups/seeders/labels"
"""`/api/groups/seeders/labels`"""
groups_seeders_units = "/api/groups/seeders/units"
"""`/api/groups/seeders/units`"""
groups_self = "/api/groups/self"
"""`/api/groups/self`"""
groups_storage = "/api/groups/storage"
"""`/api/groups/storage`"""
households_cookbooks = "/api/households/cookbooks"
"""`/api/households/cookbooks`"""
households_events_notifications = "/api/households/events/notifications"
"""`/api/households/events/notifications`"""
households_invitations = "/api/households/invitations"
"""`/api/households/invitations`"""
households_invitations_email = "/api/households/invitations/email"
"""`/api/households/invitations/email`"""
households_mealplans = "/api/households/mealplans"
"""`/api/households/mealplans`"""
households_mealplans_random = "/api/households/mealplans/random"
"""`/api/households/mealplans/random`"""
households_mealplans_rules = "/api/households/mealplans/rules"
"""`/api/households/mealplans/rules`"""
households_mealplans_today = "/api/households/mealplans/today"
"""`/api/households/mealplans/today`"""
households_members = "/api/households/members"
"""`/api/households/members`"""
households_permissions = "/api/households/permissions"
"""`/api/households/permissions`"""
households_preferences = "/api/households/preferences"
"""`/api/households/preferences`"""
households_recipe_actions = "/api/households/recipe-actions"
"""`/api/households/recipe-actions`"""
households_self = "/api/households/self"
"""`/api/households/self`"""
households_shopping_items = "/api/households/shopping/items"
"""`/api/households/shopping/items`"""
households_shopping_items_create_bulk = "/api/households/shopping/items/create-bulk"
"""`/api/households/shopping/items/create-bulk`"""
households_shopping_lists = "/api/households/shopping/lists"
"""`/api/households/shopping/lists`"""
households_statistics = "/api/households/statistics"
"""`/api/households/statistics`"""
households_webhooks = "/api/households/webhooks"
"""`/api/households/webhooks`"""
households_webhooks_rerun = "/api/households/webhooks/rerun"
"""`/api/households/webhooks/rerun`"""
media_docker_validate_txt = "/api/media/docker/validate.txt"
"""`/api/media/docker/validate.txt`"""
organizers_categories = "/api/organizers/categories"
"""`/api/organizers/categories`"""
organizers_categories_empty = "/api/organizers/categories/empty"
"""`/api/organizers/categories/empty`"""
organizers_tags = "/api/organizers/tags"
"""`/api/organizers/tags`"""
organizers_tags_empty = "/api/organizers/tags/empty"
"""`/api/organizers/tags/empty`"""
organizers_tools = "/api/organizers/tools"
"""`/api/organizers/tools`"""
parser_ingredient = "/api/parser/ingredient"
"""`/api/parser/ingredient`"""
parser_ingredients = "/api/parser/ingredients"
"""`/api/parser/ingredients`"""
recipes = "/api/recipes"
"""`/api/recipes`"""
recipes_bulk_actions_categorize = "/api/recipes/bulk-actions/categorize"
"""`/api/recipes/bulk-actions/categorize`"""
recipes_bulk_actions_delete = "/api/recipes/bulk-actions/delete"
"""`/api/recipes/bulk-actions/delete`"""
recipes_bulk_actions_export = "/api/recipes/bulk-actions/export"
"""`/api/recipes/bulk-actions/export`"""
recipes_bulk_actions_export_download = "/api/recipes/bulk-actions/export/download"
"""`/api/recipes/bulk-actions/export/download`"""
recipes_bulk_actions_export_purge = "/api/recipes/bulk-actions/export/purge"
"""`/api/recipes/bulk-actions/export/purge`"""
recipes_bulk_actions_settings = "/api/recipes/bulk-actions/settings"
"""`/api/recipes/bulk-actions/settings`"""
recipes_bulk_actions_tag = "/api/recipes/bulk-actions/tag"
"""`/api/recipes/bulk-actions/tag`"""
recipes_create_from_image = "/api/recipes/create-from-image"
"""`/api/recipes/create-from-image`"""
recipes_create_from_zip = "/api/recipes/create-from-zip"
"""`/api/recipes/create-from-zip`"""
recipes_create_url = "/api/recipes/create-url"
"""`/api/recipes/create-url`"""
recipes_create_url_bulk = "/api/recipes/create-url/bulk"
"""`/api/recipes/create-url/bulk`"""
recipes_exports = "/api/recipes/exports"
"""`/api/recipes/exports`"""
recipes_test_scrape_url = "/api/recipes/test-scrape-url"
"""`/api/recipes/test-scrape-url`"""
recipes_timeline_events = "/api/recipes/timeline/events"
"""`/api/recipes/timeline/events`"""
shared_recipes = "/api/shared/recipes"
"""`/api/shared/recipes`"""
units = "/api/units"
"""`/api/units`"""
units_merge = "/api/units/merge"
"""`/api/units/merge`"""
users = "/api/users"
"""`/api/users`"""
users_api_tokens = "/api/users/api-tokens"
"""`/api/users/api-tokens`"""
users_forgot_password = "/api/users/forgot-password"
"""`/api/users/forgot-password`"""
users_password = "/api/users/password"
"""`/api/users/password`"""
users_register = "/api/users/register"
"""`/api/users/register`"""
users_reset_password = "/api/users/reset-password"
"""`/api/users/reset-password`"""
users_self = "/api/users/self"
"""`/api/users/self`"""
users_self_favorites = "/api/users/self/favorites"
"""`/api/users/self/favorites`"""
users_self_ratings = "/api/users/self/ratings"
"""`/api/users/self/ratings`"""
utils_download = "/api/utils/download"
"""`/api/utils/download`"""
validators_group = "/api/validators/group"
"""`/api/validators/group`"""
validators_household = "/api/validators/household"
"""`/api/validators/household`"""
validators_recipe = "/api/validators/recipe"
"""`/api/validators/recipe`"""
validators_user_email = "/api/validators/user/email"
"""`/api/validators/user/email`"""
validators_user_name = "/api/validators/user/name"
"""`/api/validators/user/name`"""


def admin_backups_file_name(file_name):
    """`/api/admin/backups/{file_name}`"""
    return f"{prefix}/admin/backups/{file_name}"


def admin_backups_file_name_restore(file_name):
    """`/api/admin/backups/{file_name}/restore`"""
    return f"{prefix}/admin/backups/{file_name}/restore"


def admin_groups_item_id(item_id):
    """`/api/admin/groups/{item_id}`"""
    return f"{prefix}/admin/groups/{item_id}"


def admin_households_item_id(item_id):
    """`/api/admin/households/{item_id}`"""
    return f"{prefix}/admin/households/{item_id}"


def admin_users_item_id(item_id):
    """`/api/admin/users/{item_id}`"""
    return f"{prefix}/admin/users/{item_id}"


def comments_item_id(item_id):
    """`/api/comments/{item_id}`"""
    return f"{prefix}/comments/{item_id}"


def explore_groups_group_slug_cookbooks(group_slug):
    """`/api/explore/groups/{group_slug}/cookbooks`"""
    return f"{prefix}/explore/groups/{group_slug}/cookbooks"


def explore_groups_group_slug_cookbooks_item_id(group_slug, item_id):
    """`/api/explore/groups/{group_slug}/cookbooks/{item_id}`"""
    return f"{prefix}/explore/groups/{group_slug}/cookbooks/{item_id}"


def explore_groups_group_slug_foods(group_slug):
    """`/api/explore/groups/{group_slug}/foods`"""
    return f"{prefix}/explore/groups/{group_slug}/foods"


def explore_groups_group_slug_foods_item_id(group_slug, item_id):
    """`/api/explore/groups/{group_slug}/foods/{item_id}`"""
    return f"{prefix}/explore/groups/{group_slug}/foods/{item_id}"


def explore_groups_group_slug_households(group_slug):
    """`/api/explore/groups/{group_slug}/households`"""
    return f"{prefix}/explore/groups/{group_slug}/households"


def explore_groups_group_slug_households_household_slug(group_slug, household_slug):
    """`/api/explore/groups/{group_slug}/households/{household_slug}`"""
    return f"{prefix}/explore/groups/{group_slug}/households/{household_slug}"


def explore_groups_group_slug_organizers_categories(group_slug):
    """`/api/explore/groups/{group_slug}/organizers/categories`"""
    return f"{prefix}/explore/groups/{group_slug}/organizers/categories"


def explore_groups_group_slug_organizers_categories_item_id(group_slug, item_id):
    """`/api/explore/groups/{group_slug}/organizers/categories/{item_id}`"""
    return f"{prefix}/explore/groups/{group_slug}/organizers/categories/{item_id}"


def explore_groups_group_slug_organizers_tags(group_slug):
    """`/api/explore/groups/{group_slug}/organizers/tags`"""
    return f"{prefix}/explore/groups/{group_slug}/organizers/tags"


def explore_groups_group_slug_organizers_tags_item_id(group_slug, item_id):
    """`/api/explore/groups/{group_slug}/organizers/tags/{item_id}`"""
    return f"{prefix}/explore/groups/{group_slug}/organizers/tags/{item_id}"


def explore_groups_group_slug_organizers_tools(group_slug):
    """`/api/explore/groups/{group_slug}/organizers/tools`"""
    return f"{prefix}/explore/groups/{group_slug}/organizers/tools"


def explore_groups_group_slug_organizers_tools_item_id(group_slug, item_id):
    """`/api/explore/groups/{group_slug}/organizers/tools/{item_id}`"""
    return f"{prefix}/explore/groups/{group_slug}/organizers/tools/{item_id}"


def explore_groups_group_slug_recipes(group_slug):
    """`/api/explore/groups/{group_slug}/recipes`"""
    return f"{prefix}/explore/groups/{group_slug}/recipes"


def explore_groups_group_slug_recipes_recipe_slug(group_slug, recipe_slug):
    """`/api/explore/groups/{group_slug}/recipes/{recipe_slug}`"""
    return f"{prefix}/explore/groups/{group_slug}/recipes/{recipe_slug}"


def foods_item_id(item_id):
    """`/api/foods/{item_id}`"""
    return f"{prefix}/foods/{item_id}"


<<<<<<< HEAD
def groups_households_household_slug(household_slug):
    """`/api/groups/households/{household_slug}`"""
    return f"{prefix}/groups/households/{household_slug}"
=======
def groups_households_slug(slug):
    """`/api/groups/households/{slug}`"""
    return f"{prefix}/groups/households/{slug}"
>>>>>>> 64273144


def groups_labels_item_id(item_id):
    """`/api/groups/labels/{item_id}`"""
    return f"{prefix}/groups/labels/{item_id}"


def groups_reports_item_id(item_id):
    """`/api/groups/reports/{item_id}`"""
    return f"{prefix}/groups/reports/{item_id}"


def households_cookbooks_item_id(item_id):
    """`/api/households/cookbooks/{item_id}`"""
    return f"{prefix}/households/cookbooks/{item_id}"


def households_events_notifications_item_id(item_id):
    """`/api/households/events/notifications/{item_id}`"""
    return f"{prefix}/households/events/notifications/{item_id}"


def households_events_notifications_item_id_test(item_id):
    """`/api/households/events/notifications/{item_id}/test`"""
    return f"{prefix}/households/events/notifications/{item_id}/test"


def households_mealplans_item_id(item_id):
    """`/api/households/mealplans/{item_id}`"""
    return f"{prefix}/households/mealplans/{item_id}"


def households_mealplans_rules_item_id(item_id):
    """`/api/households/mealplans/rules/{item_id}`"""
    return f"{prefix}/households/mealplans/rules/{item_id}"


def households_recipe_actions_item_id(item_id):
    """`/api/households/recipe-actions/{item_id}`"""
    return f"{prefix}/households/recipe-actions/{item_id}"


def households_recipe_actions_item_id_trigger_recipe_slug(item_id, recipe_slug):
    """`/api/households/recipe-actions/{item_id}/trigger/{recipe_slug}`"""
    return f"{prefix}/households/recipe-actions/{item_id}/trigger/{recipe_slug}"


def households_shopping_items_item_id(item_id):
    """`/api/households/shopping/items/{item_id}`"""
    return f"{prefix}/households/shopping/items/{item_id}"


def households_shopping_lists_item_id(item_id):
    """`/api/households/shopping/lists/{item_id}`"""
    return f"{prefix}/households/shopping/lists/{item_id}"


def households_shopping_lists_item_id_label_settings(item_id):
    """`/api/households/shopping/lists/{item_id}/label-settings`"""
    return f"{prefix}/households/shopping/lists/{item_id}/label-settings"


def households_shopping_lists_item_id_recipe_recipe_id(item_id, recipe_id):
    """`/api/households/shopping/lists/{item_id}/recipe/{recipe_id}`"""
    return f"{prefix}/households/shopping/lists/{item_id}/recipe/{recipe_id}"


def households_shopping_lists_item_id_recipe_recipe_id_delete(item_id, recipe_id):
    """`/api/households/shopping/lists/{item_id}/recipe/{recipe_id}/delete`"""
    return f"{prefix}/households/shopping/lists/{item_id}/recipe/{recipe_id}/delete"


def households_webhooks_item_id(item_id):
    """`/api/households/webhooks/{item_id}`"""
    return f"{prefix}/households/webhooks/{item_id}"


def households_webhooks_item_id_test(item_id):
    """`/api/households/webhooks/{item_id}/test`"""
    return f"{prefix}/households/webhooks/{item_id}/test"


def media_recipes_recipe_id_assets_file_name(recipe_id, file_name):
    """`/api/media/recipes/{recipe_id}/assets/{file_name}`"""
    return f"{prefix}/media/recipes/{recipe_id}/assets/{file_name}"


def media_recipes_recipe_id_images_file_name(recipe_id, file_name):
    """`/api/media/recipes/{recipe_id}/images/{file_name}`"""
    return f"{prefix}/media/recipes/{recipe_id}/images/{file_name}"


def media_recipes_recipe_id_images_timeline_timeline_event_id_file_name(recipe_id, timeline_event_id, file_name):
    """`/api/media/recipes/{recipe_id}/images/timeline/{timeline_event_id}/{file_name}`"""
    return f"{prefix}/media/recipes/{recipe_id}/images/timeline/{timeline_event_id}/{file_name}"


def media_users_user_id_file_name(user_id, file_name):
    """`/api/media/users/{user_id}/{file_name}`"""
    return f"{prefix}/media/users/{user_id}/{file_name}"


def organizers_categories_item_id(item_id):
    """`/api/organizers/categories/{item_id}`"""
    return f"{prefix}/organizers/categories/{item_id}"


def organizers_categories_slug_category_slug(category_slug):
    """`/api/organizers/categories/slug/{category_slug}`"""
    return f"{prefix}/organizers/categories/slug/{category_slug}"


def organizers_tags_item_id(item_id):
    """`/api/organizers/tags/{item_id}`"""
    return f"{prefix}/organizers/tags/{item_id}"


def organizers_tags_slug_tag_slug(tag_slug):
    """`/api/organizers/tags/slug/{tag_slug}`"""
    return f"{prefix}/organizers/tags/slug/{tag_slug}"


def organizers_tools_item_id(item_id):
    """`/api/organizers/tools/{item_id}`"""
    return f"{prefix}/organizers/tools/{item_id}"


def organizers_tools_slug_tool_slug(tool_slug):
    """`/api/organizers/tools/slug/{tool_slug}`"""
    return f"{prefix}/organizers/tools/slug/{tool_slug}"


def recipes_shared_token_id(token_id):
    """`/api/recipes/shared/{token_id}`"""
    return f"{prefix}/recipes/shared/{token_id}"


def recipes_slug(slug):
    """`/api/recipes/{slug}`"""
    return f"{prefix}/recipes/{slug}"


def recipes_slug_assets(slug):
    """`/api/recipes/{slug}/assets`"""
    return f"{prefix}/recipes/{slug}/assets"


def recipes_slug_comments(slug):
    """`/api/recipes/{slug}/comments`"""
    return f"{prefix}/recipes/{slug}/comments"


def recipes_slug_duplicate(slug):
    """`/api/recipes/{slug}/duplicate`"""
    return f"{prefix}/recipes/{slug}/duplicate"


def recipes_slug_exports(slug):
    """`/api/recipes/{slug}/exports`"""
    return f"{prefix}/recipes/{slug}/exports"


def recipes_slug_exports_zip(slug):
    """`/api/recipes/{slug}/exports/zip`"""
    return f"{prefix}/recipes/{slug}/exports/zip"


def recipes_slug_image(slug):
    """`/api/recipes/{slug}/image`"""
    return f"{prefix}/recipes/{slug}/image"


def recipes_slug_last_made(slug):
    """`/api/recipes/{slug}/last-made`"""
    return f"{prefix}/recipes/{slug}/last-made"


def recipes_timeline_events_item_id(item_id):
    """`/api/recipes/timeline/events/{item_id}`"""
    return f"{prefix}/recipes/timeline/events/{item_id}"


def recipes_timeline_events_item_id_image(item_id):
    """`/api/recipes/timeline/events/{item_id}/image`"""
    return f"{prefix}/recipes/timeline/events/{item_id}/image"


def shared_recipes_item_id(item_id):
    """`/api/shared/recipes/{item_id}`"""
    return f"{prefix}/shared/recipes/{item_id}"


def units_item_id(item_id):
    """`/api/units/{item_id}`"""
    return f"{prefix}/units/{item_id}"


def users_api_tokens_token_id(token_id):
    """`/api/users/api-tokens/{token_id}`"""
    return f"{prefix}/users/api-tokens/{token_id}"


def users_id_favorites(id):
    """`/api/users/{id}/favorites`"""
    return f"{prefix}/users/{id}/favorites"


def users_id_favorites_slug(id, slug):
    """`/api/users/{id}/favorites/{slug}`"""
    return f"{prefix}/users/{id}/favorites/{slug}"


def users_id_image(id):
    """`/api/users/{id}/image`"""
    return f"{prefix}/users/{id}/image"


def users_id_ratings(id):
    """`/api/users/{id}/ratings`"""
    return f"{prefix}/users/{id}/ratings"


def users_id_ratings_slug(id, slug):
    """`/api/users/{id}/ratings/{slug}`"""
    return f"{prefix}/users/{id}/ratings/{slug}"


def users_item_id(item_id):
    """`/api/users/{item_id}`"""
    return f"{prefix}/users/{item_id}"


def users_self_ratings_recipe_id(recipe_id):
    """`/api/users/self/ratings/{recipe_id}`"""
    return f"{prefix}/users/self/ratings/{recipe_id}"<|MERGE_RESOLUTION|>--- conflicted
+++ resolved
@@ -302,15 +302,9 @@
     return f"{prefix}/foods/{item_id}"
 
 
-<<<<<<< HEAD
 def groups_households_household_slug(household_slug):
     """`/api/groups/households/{household_slug}`"""
     return f"{prefix}/groups/households/{household_slug}"
-=======
-def groups_households_slug(slug):
-    """`/api/groups/households/{slug}`"""
-    return f"{prefix}/groups/households/{slug}"
->>>>>>> 64273144
 
 
 def groups_labels_item_id(item_id):
