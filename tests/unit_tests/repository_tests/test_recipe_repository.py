--- conflicted
+++ resolved
@@ -600,21 +600,6 @@
     assert len(normalized_result) == 1
     assert normalized_result[0].name == "Rátàtôuile"
 
-<<<<<<< HEAD
-    # Test random ordering with search
-    pagination_query = PaginationQuery(
-        page=1,
-        per_page=-1,
-        order_by="random",
-        pagination_seed=str(datetime.now()),
-        order_direction=OrderDirection.asc,
-    )
-    random_ordered = []
-    for i in range(5):
-        pagination_query.pagination_seed = str(datetime.now())
-        random_ordered.append(database.recipes.page_all(pagination_query, search="soup").items)
-    assert not all(i == random_ordered[0] for i in random_ordered)
-=======
     # Test token separation
     token_result = database.recipes.page_all(pagination_query, search="delicious horns").items
     assert len(token_result) == 1
@@ -625,4 +610,17 @@
         fuzzy_result = database.recipes.page_all(pagination_query, search="Steinbuck").items
         assert len(fuzzy_result) == 1
         assert fuzzy_result[0].name == "Steinbock Sloop"
->>>>>>> 7e0d29af
+    
+    # Test random ordering with search
+    pagination_query = PaginationQuery(
+        page=1,
+        per_page=-1,
+        order_by="random",
+        pagination_seed=str(datetime.now()),
+        order_direction=OrderDirection.asc,
+    )
+    random_ordered = []
+    for i in range(5):
+        pagination_query.pagination_seed = str(datetime.now())
+        random_ordered.append(database.recipes.page_all(pagination_query, search="soup").items)
+    assert not all(i == random_ordered[0] for i in random_ordered)