import random
from collections.abc import Generator
<<<<<<< HEAD
=======
from uuid import UUID
>>>>>>> 432914e3

import pytest
from fastapi.testclient import TestClient

from mealie.schema.recipe.recipe import Recipe
from mealie.schema.user.user import UserRatingUpdate
from tests.utils import api_routes
from tests.utils.factories import random_bool, random_int, random_string
from tests.utils.fixture_schemas import TestUser


@pytest.fixture(scope="function")
def recipes(user_tuple: tuple[TestUser, TestUser]) -> Generator[list[Recipe], None, None]:
    unique_user = random.choice(user_tuple)
    database = unique_user.repos
    recipes_repo = database.recipes

    recipes: list[Recipe] = []
    for _ in range(random_int(10, 20)):
        slug = random_string()
        recipes.append(
            recipes_repo.create(
                Recipe(
                    user_id=unique_user.user_id,
                    group_id=unique_user.group_id,
                    name=slug,
                    slug=slug,
                )
            )
        )

    yield recipes
    for recipe in recipes:
        try:
            recipes_repo.delete(recipe.id, match_key="id")
        except Exception:
            pass


@pytest.mark.parametrize("use_self_route", [True, False])
def test_user_recipe_favorites(
    api_client: TestClient, user_tuple: tuple[TestUser, TestUser], recipes: list[Recipe], use_self_route: bool
):
    # we use two different users because pytest doesn't support function-scopes within parametrized tests
    if use_self_route:
        unique_user = user_tuple[0]
    else:
        unique_user = user_tuple[1]

    response = api_client.get(api_routes.users_id_favorites(unique_user.user_id), headers=unique_user.token)

    recipes_to_favorite = random.sample(recipes, random_int(5, len(recipes)))

    # add favorites
    for recipe in recipes_to_favorite:
        response = api_client.post(
            api_routes.users_id_favorites_slug(unique_user.user_id, recipe.slug), headers=unique_user.token
        )
        assert response.status_code == 200

    if use_self_route:
        get_url = api_routes.users_self_favorites
    else:
        get_url = api_routes.users_id_favorites(unique_user.user_id)

    response = api_client.get(get_url, headers=unique_user.token)
    ratings = response.json()["ratings"]

    assert len(ratings) == len(recipes_to_favorite)
    fetched_recipe_ids = {rating["recipeId"] for rating in ratings}
    favorited_recipe_ids = {str(recipe.id) for recipe in recipes_to_favorite}
    assert fetched_recipe_ids == favorited_recipe_ids

    # remove favorites
    recipe_favorites_to_remove = random.sample(recipes_to_favorite, 3)
    for recipe in recipe_favorites_to_remove:
        response = api_client.delete(
            api_routes.users_id_favorites_slug(unique_user.user_id, recipe.slug), headers=unique_user.token
        )
        assert response.status_code == 200

    response = api_client.get(get_url, headers=unique_user.token)
    ratings = response.json()["ratings"]

    assert len(ratings) == len(recipes_to_favorite) - len(recipe_favorites_to_remove)
<<<<<<< HEAD
    fetched_recipe_ids = set(rating["recipeId"] for rating in ratings)
    removed_recipe_ids = set(str(recipe.id) for recipe in recipe_favorites_to_remove)

    for recipe_id in removed_recipe_ids:
        assert recipe_id not in fetched_recipe_ids
    for recipe_id in fetched_recipe_ids:
        assert recipe_id in favorited_recipe_ids
=======
    fetched_recipe_ids = {rating["recipeId"] for rating in ratings}
    removed_recipe_ids = {str(recipe.id) for recipe in recipe_favorites_to_remove}
    assert fetched_recipe_ids == favorited_recipe_ids - removed_recipe_ids
>>>>>>> 432914e3


@pytest.mark.parametrize("add_favorite", [True, False])
def test_set_user_favorite_invalid_recipe_404(
    api_client: TestClient, user_tuple: tuple[TestUser, TestUser], add_favorite: bool
):
    unique_user = random.choice(user_tuple)
    if add_favorite:
        response = api_client.post(
            api_routes.users_id_favorites_slug(unique_user.user_id, random_string()), headers=unique_user.token
        )
    else:
        response = api_client.delete(
            api_routes.users_id_favorites_slug(unique_user.user_id, random_string()), headers=unique_user.token
        )
    assert response.status_code == 404


@pytest.mark.parametrize("use_self_route", [True, False])
def test_set_user_recipe_ratings(
    api_client: TestClient, user_tuple: tuple[TestUser, TestUser], recipes: list[Recipe], use_self_route: bool
):
    # we use two different users because pytest doesn't support function-scopes within parametrized tests
    if use_self_route:
        unique_user = user_tuple[0]
    else:
        unique_user = user_tuple[1]

    response = api_client.get(api_routes.users_id_ratings(unique_user.user_id), headers=unique_user.token)
    recipes_to_rate = random.sample(recipes, random_int(8, len(recipes)))

    expected_ratings_by_recipe_id: dict[str, UserRatingUpdate] = {}
    for recipe in recipes_to_rate:
        new_rating = UserRatingUpdate(
            rating=random.uniform(1, 5),
        )
        expected_ratings_by_recipe_id[str(recipe.id)] = new_rating
        response = api_client.post(
            api_routes.users_id_ratings_slug(unique_user.user_id, recipe.slug),
            json=new_rating.model_dump(),
            headers=unique_user.token,
        )
        assert response.status_code == 200

    if use_self_route:
        get_url = api_routes.users_self_ratings
    else:
        get_url = api_routes.users_id_ratings(unique_user.user_id)

    response = api_client.get(get_url, headers=unique_user.token)
    ratings = response.json()["ratings"]

    for rating in ratings:
        recipe_id = rating["recipeId"]
        if recipe_id not in expected_ratings_by_recipe_id:
            continue

        assert rating["rating"] == expected_ratings_by_recipe_id.pop(recipe_id).rating
        assert not rating["isFavorite"]

    assert not expected_ratings_by_recipe_id  # we should have popped all of them


def test_set_user_rating_invalid_recipe_404(api_client: TestClient, user_tuple: tuple[TestUser, TestUser]):
    unique_user = random.choice(user_tuple)
    rating = UserRatingUpdate(rating=random.uniform(1, 5))
    response = api_client.post(
        api_routes.users_id_ratings_slug(unique_user.user_id, random_string()),
        json=rating.model_dump(),
        headers=unique_user.token,
    )
    assert response.status_code == 404


def test_set_rating_and_favorite(api_client: TestClient, user_tuple: tuple[TestUser, TestUser], recipes: list[Recipe]):
    unique_user = random.choice(user_tuple)
    recipe = random.choice(recipes)

    rating = UserRatingUpdate(rating=random.uniform(1, 5), is_favorite=True)
    response = api_client.post(
        api_routes.users_id_ratings_slug(unique_user.user_id, recipe.slug),
        json=rating.model_dump(),
        headers=unique_user.token,
    )
    assert response.status_code == 200

    response = api_client.get(api_routes.users_self_ratings_recipe_id(recipe.id), headers=unique_user.token)
    data = response.json()
    assert data["recipeId"] == str(recipe.id)
    assert data["rating"] == rating.rating
    assert data["isFavorite"] is True


@pytest.mark.parametrize("favorite_value", [True, False])
def test_set_rating_preserve_favorite(
    api_client: TestClient, user_tuple: tuple[TestUser, TestUser], recipes: list[Recipe], favorite_value: bool
):
    initial_rating_value = 1
    updated_rating_value = 5

    unique_user = random.choice(user_tuple)
    recipe = random.choice(recipes)
    rating = UserRatingUpdate(rating=initial_rating_value, is_favorite=favorite_value)
    response = api_client.post(
        api_routes.users_id_ratings_slug(unique_user.user_id, recipe.slug),
        json=rating.model_dump(),
        headers=unique_user.token,
    )
    assert response.status_code == 200

    response = api_client.get(api_routes.users_self_ratings_recipe_id(recipe.id), headers=unique_user.token)
    data = response.json()
    assert data["recipeId"] == str(recipe.id)
    assert data["rating"] == initial_rating_value
    assert data["isFavorite"] == favorite_value

    rating.rating = updated_rating_value
    rating.is_favorite = None  # this should be ignored and the favorite value should be preserved
    response = api_client.post(
        api_routes.users_id_ratings_slug(unique_user.user_id, recipe.slug),
        json=rating.model_dump(),
        headers=unique_user.token,
    )
    assert response.status_code == 200

    response = api_client.get(api_routes.users_self_ratings_recipe_id(recipe.id), headers=unique_user.token)
    data = response.json()
    assert data["recipeId"] == str(recipe.id)
    assert data["rating"] == updated_rating_value
    assert data["isFavorite"] == favorite_value


def test_set_favorite_preserve_rating(
    api_client: TestClient, user_tuple: tuple[TestUser, TestUser], recipes: list[Recipe]
):
    rating_value = random.uniform(1, 5)
    initial_favorite_value = random_bool()

    unique_user = random.choice(user_tuple)
    recipe = random.choice(recipes)
    rating = UserRatingUpdate(rating=rating_value, is_favorite=initial_favorite_value)
    response = api_client.post(
        api_routes.users_id_ratings_slug(unique_user.user_id, recipe.slug),
        json=rating.model_dump(),
        headers=unique_user.token,
    )
    assert response.status_code == 200

    response = api_client.get(api_routes.users_self_ratings_recipe_id(recipe.id), headers=unique_user.token)
    data = response.json()
    assert data["recipeId"] == str(recipe.id)
    assert data["rating"] == rating_value
    assert data["isFavorite"] is initial_favorite_value

    rating.is_favorite = not initial_favorite_value
    rating.rating = None  # this should be ignored and the rating value should be preserved
    response = api_client.post(
        api_routes.users_id_ratings_slug(unique_user.user_id, recipe.slug),
        json=rating.model_dump(),
        headers=unique_user.token,
    )
    assert response.status_code == 200

    response = api_client.get(api_routes.users_self_ratings_recipe_id(recipe.id), headers=unique_user.token)
    data = response.json()
    assert data["recipeId"] == str(recipe.id)
    assert data["rating"] == rating_value
    assert data["isFavorite"] is not initial_favorite_value


def test_set_rating_to_zero(api_client: TestClient, user_tuple: tuple[TestUser, TestUser], recipes: list[Recipe]):
    unique_user = random.choice(user_tuple)
    recipe = random.choice(recipes)

    rating_value = random.uniform(1, 5)
    rating = UserRatingUpdate(rating=rating_value)
    response = api_client.post(
        api_routes.users_id_ratings_slug(unique_user.user_id, recipe.slug),
        json=rating.model_dump(),
        headers=unique_user.token,
    )
    assert response.status_code == 200

    response = api_client.get(api_routes.users_self_ratings_recipe_id(recipe.id), headers=unique_user.token)
    data = response.json()
    assert data["rating"] == rating_value

    rating.rating = 0
    response = api_client.post(
        api_routes.users_id_ratings_slug(unique_user.user_id, recipe.slug),
        json=rating.model_dump(),
        headers=unique_user.token,
    )
    assert response.status_code == 200

    response = api_client.get(api_routes.users_self_ratings_recipe_id(recipe.id), headers=unique_user.token)
    data = response.json()
    assert data["rating"] == 0


def test_delete_recipe_deletes_ratings(
    api_client: TestClient, user_tuple: tuple[TestUser, TestUser], recipes: list[Recipe]
):
    unique_user = random.choice(user_tuple)
    database = unique_user.repos
    recipe = random.choice(recipes)
    rating = UserRatingUpdate(rating=random.uniform(1, 5), is_favorite=random.choice([True, False, None]))
    response = api_client.post(
        api_routes.users_id_ratings_slug(unique_user.user_id, recipe.slug),
        json=rating.model_dump(),
        headers=unique_user.token,
    )
    assert response.status_code == 200

    response = api_client.get(api_routes.users_self_ratings_recipe_id(recipe.id), headers=unique_user.token)
    assert response.status_code == 200
    assert response.json()

    database.recipes.delete(recipe.id, match_key="id")
    database.session.commit()
    response = api_client.get(api_routes.users_self_ratings_recipe_id(recipe.id), headers=unique_user.token)
    assert response.status_code == 404


def test_recipe_rating_is_average_user_rating(
    api_client: TestClient, user_tuple: tuple[TestUser, TestUser], recipes: list[Recipe]
):
    recipe = random.choice(recipes)
    user_ratings = (UserRatingUpdate(rating=5), UserRatingUpdate(rating=2))

    for i, user in enumerate(user_tuple):
        response = api_client.post(
            api_routes.users_id_ratings_slug(user.user_id, recipe.slug),
            json=user_ratings[i].model_dump(),
            headers=user.token,
        )
        assert response.status_code == 200

    response = api_client.get(api_routes.recipes_slug(recipe.slug), headers=user_tuple[0].token)
    assert response.status_code == 200
    data = response.json()
    assert data["rating"] == 3.5


def test_recipe_rating_is_readonly(
    api_client: TestClient, user_tuple: tuple[TestUser, TestUser], recipes: list[Recipe]
):
    unique_user = random.choice(user_tuple)
    recipe = random.choice(recipes)

    rating = UserRatingUpdate(rating=random.uniform(1, 5), is_favorite=random.choice([True, False, None]))
    response = api_client.post(
        api_routes.users_id_ratings_slug(unique_user.user_id, recipe.slug),
        json=rating.model_dump(),
        headers=unique_user.token,
    )
    assert response.status_code == 200

    response = api_client.get(api_routes.recipes_slug(recipe.slug), headers=unique_user.token)
    assert response.status_code == 200
    data = response.json()
    assert data["rating"] == rating.rating

    # try to update the rating manually and verify it didn't change
    new_rating = random.uniform(1, 5)
    assert new_rating != rating.rating
    response = api_client.patch(
        api_routes.recipes_slug(recipe.slug), json={"rating": new_rating}, headers=unique_user.token
    )
    assert response.status_code == 200
    assert response.json()["rating"] == rating.rating

    response = api_client.get(api_routes.recipes_slug(recipe.slug), headers=unique_user.token)
    assert response.status_code == 200
    data = response.json()
    assert data["rating"] == rating.rating<|MERGE_RESOLUTION|>--- conflicted
+++ resolved
@@ -1,9 +1,5 @@
 import random
 from collections.abc import Generator
-<<<<<<< HEAD
-=======
-from uuid import UUID
->>>>>>> 432914e3
 
 import pytest
 from fastapi.testclient import TestClient
@@ -89,19 +85,13 @@
     ratings = response.json()["ratings"]
 
     assert len(ratings) == len(recipes_to_favorite) - len(recipe_favorites_to_remove)
-<<<<<<< HEAD
-    fetched_recipe_ids = set(rating["recipeId"] for rating in ratings)
-    removed_recipe_ids = set(str(recipe.id) for recipe in recipe_favorites_to_remove)
+    fetched_recipe_ids = {rating["recipeId"] for rating in ratings}
+    removed_recipe_ids = {str(recipe.id) for recipe in recipe_favorites_to_remove}
 
     for recipe_id in removed_recipe_ids:
         assert recipe_id not in fetched_recipe_ids
     for recipe_id in fetched_recipe_ids:
         assert recipe_id in favorited_recipe_ids
-=======
-    fetched_recipe_ids = {rating["recipeId"] for rating in ratings}
-    removed_recipe_ids = {str(recipe.id) for recipe in recipe_favorites_to_remove}
-    assert fetched_recipe_ids == favorited_recipe_ids - removed_recipe_ids
->>>>>>> 432914e3
 
 
 @pytest.mark.parametrize("add_favorite", [True, False])
